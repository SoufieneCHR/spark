---
layout: global
title: Running Spark on Kubernetes
---

Support for running on [Kubernetes](https://kubernetes.io/) is available in experimental status. The feature set is
currently limited and not well-tested. This should not be used in production environments.

## Setting Up Docker Images

Kubernetes requires users to supply images that can be deployed into containers within pods. The images are built to
be run in a container runtime environment that Kubernetes supports. Docker is a container runtime environment that is
frequently used with Kubernetes, so Spark provides some support for working with Docker to get started quickly.

To use Spark on Kubernetes with Docker, images for the driver and the executors need to built and published to an
accessible Docker registry. Spark distributions include the Docker files for the driver and the executor at
`dockerfiles/driver/Dockerfile` and `docker/executor/Dockerfile`, respectively. Use these Docker files to build the
Docker images, and then tag them with the registry that the images should be sent to. Finally, push the images to the
registry.

For example, if the registry host is `registry-host` and the registry is listening on port 5000:

    cd $SPARK_HOME
    docker build -t registry-host:5000/spark-driver:latest -f dockerfiles/driver/Dockerfile .
    docker build -t registry-host:5000/spark-executor:latest -f dockerfiles/executor/Dockerfile .
    docker push registry-host:5000/spark-driver:latest
    docker push registry-host:5000/spark-executor:latest
    
## Submitting Applications to Kubernetes

Kubernetes applications can be executed via `spark-submit`. For example, to compute the value of pi, assuming the images
are set up as described above:

    bin/spark-submit \
      --deploy-mode cluster \
      --class org.apache.spark.examples.SparkPi \
      --master k8s://https://<k8s-apiserver-host>:<k8s-apiserver-port> \
      --kubernetes-namespace default \
      --conf spark.executor.instances=5 \
      --conf spark.app.name=spark-pi \
      --conf spark.kubernetes.driver.docker.image=registry-host:5000/spark-driver:latest \
      --conf spark.kubernetes.executor.docker.image=registry-host:5000/spark-executor:latest \
      examples/jars/spark_examples_2.11-2.2.0.jar

The Spark master, specified either via passing the `--master` command line argument to `spark-submit` or by setting
`spark.master` in the application's configuration, must be a URL with the format `k8s://<api_server_url>`. Prefixing the
master string with `k8s://` will cause the Spark application to launch on the Kubernetes cluster, with the API server
being contacted at `api_server_url`. If no HTTP protocol is specified in the URL, it defaults to `https`. For example,
setting the master to `k8s://example.com:443` is equivalent to setting it to `k8s://https://example.com:443`, but to
connect without SSL on a different port, the master would be set to `k8s://http://example.com:8443`.

Note that applications can currently only be executed in cluster mode, where the driver and its executors are running on
the cluster.
<<<<<<< HEAD
 
### Dependency Management and Docker Containers
=======

### Adding Other JARs
>>>>>>> 42b72c5e
 
Spark supports specifying JAR paths that are either on the submitting host's disk, or are located on the disk of the
driver and executors. Refer to the [application submission](submitting-applications.html#advanced-dependency-management)
section for details. Note that files specified with the `local` scheme should be added to the container image of both
the driver and the executors. Files without a scheme or with the scheme `file://` are treated as being on the disk of
the submitting machine, and are uploaded to the driver running in Kubernetes before launching the application.
 
### Setting Up SSL For Submitting the Driver

When submitting to Kubernetes, a pod is started for the driver, and the pod starts an HTTP server. This HTTP server
receives the driver's configuration, including uploaded driver jars, from the client before starting the application.
Spark supports using SSL to encrypt the traffic in this bootstrapping process. It is recommended to configure this
whenever possible. 

See the [security page](security.html) and [configuration](configuration.html) sections for more information on
configuring SSL; use the prefix `spark.ssl.kubernetes.submit` in configuring the SSL-related fields in the context
of submitting to Kubernetes. For example, to set the trustStore used when the local machine communicates with the driver
pod in starting the application, set `spark.ssl.kubernetes.submit.trustStore`.

One note about the keyStore is that it can be specified as either a file on the client machine or a file in the
container image's disk. Thus `spark.ssl.kubernetes.submit.keyStore` can be a URI with a scheme of either `file:`
or `container:`. A scheme of `file:` corresponds to the keyStore being located on the client machine; it is mounted onto
the driver container as a [secret volume](https://kubernetes.io/docs/user-guide/secrets/). When the URI has the scheme
`container:`, the file is assumed to already be on the container's disk at the appropriate path.

### Kubernetes Clusters and the authenticated proxy endpoint

Spark-submit also supports submission through the
[local kubectl proxy](https://kubernetes.io/docs/user-guide/connecting-to-applications-proxy/). One can use the
authenticating proxy to communicate with the api server directly without passing credentials to spark-submit.

The local proxy can be started by running:

    kubectl proxy

If our local proxy were listening on port 8001, we would have our submission looking like the following:

    bin/spark-submit \
      --deploy-mode cluster \
      --class org.apache.spark.examples.SparkPi \
      --master k8s://http://127.0.0.1:8001 \
      --kubernetes-namespace default \
      --conf spark.executor.instances=5 \
      --conf spark.app.name=spark-pi \
      --conf spark.kubernetes.driver.docker.image=registry-host:5000/spark-driver:latest \
      --conf spark.kubernetes.executor.docker.image=registry-host:5000/spark-executor:latest \
      examples/jars/spark_examples_2.11-2.2.0.jar

Communication between Spark and Kubernetes clusters is performed using the fabric8 kubernetes-client library.
The above mechanism using `kubectl proxy` can be used when we have authentication providers that the fabric8
kubernetes-client library does not support. Authentication using X509 Client Certs and oauth tokens
is currently supported.

### Spark Properties

Below are some other common properties that are specific to Kubernetes. Most of the other configurations are the same
from the other deployment modes. See the [configuration page](configuration.html) for more information on those.

<table class="table">
<tr><th>Property Name</th><th>Default</th><th>Meaning</th></tr>
<tr>
  <td><code>spark.kubernetes.namespace</code></td>
  <td><code>default</code></td>
  <td>
    The namespace that will be used for running the driver and executor pods. When using
    <code>spark-submit</code> in cluster mode, this can also be passed to <code>spark-submit</code> via the
    <code>--kubernetes-namespace</code> command line argument.
  </td>
</tr>
<tr>
  <td><code>spark.kubernetes.driver.docker.image</code></td>
  <td><code>spark-driver:2.2.0</code></td>
  <td>
    Docker image to use for the driver. Specify this using the standard
    <a href="https://docs.docker.com/engine/reference/commandline/tag/">Docker tag</a> format.
  </td>
</tr>
<tr>
  <td><code>spark.kubernetes.executor.docker.image</code></td>
  <td><code>spark-executor:2.2.0</code></td>
  <td>
    Docker image to use for the executors. Specify this using the standard
    <a href="https://docs.docker.com/engine/reference/commandline/tag/">Docker tag</a> format.
  </td>
</tr>
<tr>
  <td><code>spark.kubernetes.submit.caCertFile</code></td>
  <td>(none)</td>
  <td>
    CA cert file for connecting to Kubernetes over SSL. This file should be located on the submitting machine's disk.
  </td>
</tr>
<tr>
  <td><code>spark.kubernetes.submit.clientKeyFile</code></td>
  <td>(none)</td>
  <td>
    Client key file for authenticating against the Kubernetes API server. This file should be located on the submitting
    machine's disk.
  </td>
</tr>
<tr>
  <td><code>spark.kubernetes.submit.clientCertFile</code></td>
  <td>(none)</td>
  <td>
    Client cert file for authenticating against the Kubernetes API server. This file should be located on the submitting
    machine's disk.
  </td>
</tr>
<tr>
  <td><code>spark.kubernetes.submit.serviceAccountName</code></td>
  <td><code>default</code></td>
  <td>
    Service account that is used when running the driver pod. The driver pod uses this service account when requesting
    executor pods from the API server.
  </td>
</tr>
<tr>
  <td><code>spark.kubernetes.executor.memoryOverhead</code></td>
  <td>executorMemory * 0.10, with minimum of 384 </td>
  <td>
    The amount of off-heap memory (in megabytes) to be allocated per executor. This is memory that accounts for things
    like VM overheads, interned strings, other native overheads, etc. This tends to grow with the executor size
    (typically 6-10%).
  </td>
</tr>
<tr>
  <td><code>spark.kubernetes.driver.labels</code></td>
  <td>(none)</td>
  <td>
    Custom labels that will be added to the driver pod. This should be a comma-separated list of label key-value pairs,
    where each label is in the format <code>key=value</code>. Note that Spark also adds its own labels to the driver pod
    for bookkeeping purposes.
  </td>
</tr>
<tr>
  <td><code>spark.kubernetes.driverSubmitTimeout</code></td>
  <td>60s</td>
  <td>
    Time to wait for the driver pod to start running before aborting its execution.
  </td>
</tr>
</table>

## Current Limitations

Running Spark on Kubernetes is currently an experimental feature. Some restrictions on the current implementation that
should be lifted in the future include:
* Applications can only use a fixed number of executors. Dynamic allocation is not supported.
* Applications can only run in cluster mode.
* Only Scala and Java applications can be run.<|MERGE_RESOLUTION|>--- conflicted
+++ resolved
@@ -51,14 +51,9 @@
 
 Note that applications can currently only be executed in cluster mode, where the driver and its executors are running on
 the cluster.
-<<<<<<< HEAD
  
 ### Dependency Management and Docker Containers
-=======
-
-### Adding Other JARs
->>>>>>> 42b72c5e
- 
+
 Spark supports specifying JAR paths that are either on the submitting host's disk, or are located on the disk of the
 driver and executors. Refer to the [application submission](submitting-applications.html#advanced-dependency-management)
 section for details. Note that files specified with the `local` scheme should be added to the container image of both
