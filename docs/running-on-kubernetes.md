--- conflicted
+++ resolved
@@ -823,33 +823,6 @@
   </td>
 </tr>
 <tr>
-<<<<<<< HEAD
-  <td><code>spark.kubernetes.client.watch.reconnectIntervalInMs</code></td>
-  <td><code>1s</code></td>
-  <td>
-    Connection retry interval for kubernetes client requests.
-  </td>
-</tr>
-<tr>
-  <td><code>spark.kubernetes.client.watch.reconnectLimit</code></td>
-  <td><code>-1</code></td>
-  <td>
-    Limit of times connections can be attempted for kubernetes client requests.
-  </td>
-</tr>
-<tr>
-  <td><code>spark.kubernetes.client.connection.timeoutInMs</code></td>
-  <td><code>10s</code></td>
-  <td>
-    Connection timeout for kubernetes client requests.
-  </td>
-</tr>
-<tr>
-  <td><code>spark.kubernetes.client.request.timeoutInMs</code></td>
-  <td><code>10s</code></td>
-  <td>
-    Request timeout for kubernetes client requests.
-=======
   <td><code>spark.kubernetes.driver.secrets.[SecretName]</code></td>
   <td>(none)</td>
   <td>
@@ -863,7 +836,6 @@
   <td>
     Mounts the Kubernetes secret named <code>SecretName</code> onto the path specified by the value
     in the executor Pods. The user can specify multiple instances of this for multiple secrets.
->>>>>>> 7b8c9f52
   </td>
 </tr>
 </table>
