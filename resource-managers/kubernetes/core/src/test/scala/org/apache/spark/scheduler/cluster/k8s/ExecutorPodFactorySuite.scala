/*
 * Licensed to the Apache Software Foundation (ASF) under one or more
 * contributor license agreements.  See the NOTICE file distributed with
 * this work for additional information regarding copyright ownership.
 * The ASF licenses this file to You under the Apache License, Version 2.0
 * (the "License"); you may not use this file except in compliance with
 * the License.  You may obtain a copy of the License at
 *
 *    http://www.apache.org/licenses/LICENSE-2.0
 *
 * Unless required by applicable law or agreed to in writing, software
 * distributed under the License is distributed on an "AS IS" BASIS,
 * WITHOUT WARRANTIES OR CONDITIONS OF ANY KIND, either express or implied.
 * See the License for the specific language governing permissions and
 * limitations under the License.
 */
package org.apache.spark.scheduler.cluster.k8s

import java.io.File
import java.util.UUID

import scala.collection.JavaConverters._

import com.google.common.base.Charsets
import com.google.common.io.Files
import io.fabric8.kubernetes.api.model.{Pod, PodBuilder, VolumeBuilder, VolumeMountBuilder}
import io.fabric8.kubernetes.api.model.KeyToPathBuilder
import io.fabric8.kubernetes.client.KubernetesClient
import org.mockito.{AdditionalAnswers, Mock, Mockito, MockitoAnnotations}
import org.mockito.Matchers.any
import org.mockito.Mockito._
import org.scalatest.{BeforeAndAfter, BeforeAndAfterEach}

import org.apache.spark.{SparkConf, SparkFunSuite}
import org.apache.spark.deploy.k8s.{HadoopConfBootstrapImpl, HadoopConfSparkUserBootstrapImpl, HadoopUGIUtilImpl, KerberosTokenConfBootstrapImpl, PodWithDetachedInitContainer, SparkPodInitContainerBootstrap}
import org.apache.spark.deploy.k8s.config._
import org.apache.spark.deploy.k8s.constants._
import org.apache.spark.deploy.k8s.submit.{MountSecretsBootstrapImpl, MountSmallFilesBootstrap, MountSmallFilesBootstrapImpl}
import org.apache.spark.util.Utils

class ExecutorPodFactorySuite extends SparkFunSuite with BeforeAndAfter with BeforeAndAfterEach {
  private val driverPodName: String = "driver-pod"
  private val driverPodUid: String = "driver-uid"
  private val driverUrl: String = "driver-url"
  private val executorPrefix: String = "base"
  private val executorImage: String = "executor-image"
  private val driverPod = new PodBuilder()
    .withNewMetadata()
      .withName(driverPodName)
      .withUid(driverPodUid)
      .endMetadata()
    .withNewSpec()
      .withNodeName("some-node")
      .endSpec()
    .withNewStatus()
      .withHostIP("192.168.99.100")
      .endStatus()
    .build()
  private var baseConf: SparkConf = _

  @Mock
  private var nodeAffinityExecutorPodModifier: NodeAffinityExecutorPodModifier = _

  @Mock
  private var executorLocalDirVolumeProvider: ExecutorLocalDirVolumeProvider = _

  @Mock
  private var hadoopUGI: HadoopUGIUtilImpl = _

  before {
    MockitoAnnotations.initMocks(this)
    baseConf = new SparkConf()
      .set(KUBERNETES_DRIVER_POD_NAME, driverPodName)
      .set(KUBERNETES_EXECUTOR_POD_NAME_PREFIX, executorPrefix)
      .set(EXECUTOR_DOCKER_IMAGE, executorImage)
    when(nodeAffinityExecutorPodModifier.addNodeAffinityAnnotationIfUseful(
      any(classOf[Pod]),
      any(classOf[Map[String, Int]]))).thenAnswer(AdditionalAnswers.returnsFirstArg())
    when(executorLocalDirVolumeProvider.getExecutorLocalDirVolumesWithMounts).thenReturn(Seq.empty)
  }
  private var kubernetesClient: KubernetesClient = _

  test("basic executor pod has reasonable defaults") {
    val factory = new ExecutorPodFactoryImpl(
      baseConf,
      nodeAffinityExecutorPodModifier,
      None,
      None,
      None,
      None,
<<<<<<< HEAD
      executorLocalDirVolumeProvider,
      None,
      None,
      None)
=======
      None,
      executorLocalDirVolumeProvider)
>>>>>>> 0612195f
    val executor = factory.createExecutorPod(
      "1", "dummy", "dummy", Seq[(String, String)](), driverPod, Map[String, Int]())

    verify(nodeAffinityExecutorPodModifier, times(1))
      .addNodeAffinityAnnotationIfUseful(any(classOf[Pod]), any(classOf[Map[String, Int]]))

    // The executor pod name and default labels.
    assert(executor.getMetadata.getName === s"$executorPrefix-exec-1")
    assert(executor.getMetadata.getLabels.size() === 3)

    // There is exactly 1 container with no volume mounts and default memory limits.
    // Default memory limit is 1024M + 384M (minimum overhead constant).
    assert(executor.getSpec.getContainers.size() === 1)
    assert(executor.getSpec.getContainers.get(0).getImage === executorImage)
    assert(executor.getSpec.getContainers.get(0).getVolumeMounts.isEmpty)
    assert(executor.getSpec.getContainers.get(0).getResources.getLimits.size() === 1)
    assert(executor.getSpec.getContainers.get(0).getResources
      .getLimits.get("memory").getAmount === "1408Mi")

    // The pod has no node selector, volumes.
    assert(executor.getSpec.getNodeSelector.isEmpty)
    assert(executor.getSpec.getVolumes.isEmpty)

    checkEnv(executor, Map())
    checkOwnerReferences(executor, driverPodUid)
  }

  test("executor pod hostnames get truncated to 63 characters") {
    val conf = baseConf.clone()
    conf.set(KUBERNETES_EXECUTOR_POD_NAME_PREFIX,
      "loremipsumdolorsitametvimatelitrefficiendisuscipianturvixlegeresple")

    val factory = new ExecutorPodFactoryImpl(
<<<<<<< HEAD
        conf,
        nodeAffinityExecutorPodModifier,
        None,
        None,
        None,
        None,
        executorLocalDirVolumeProvider,
        None,
        None,
        None)
=======
      conf,
      nodeAffinityExecutorPodModifier,
      None,
      None,
      None,
      None,
      None,
      executorLocalDirVolumeProvider)
>>>>>>> 0612195f
    val executor = factory.createExecutorPod(
      "1", "dummy", "dummy", Seq[(String, String)](), driverPod, Map[String, Int]())

    verify(nodeAffinityExecutorPodModifier, times(1))
      .addNodeAffinityAnnotationIfUseful(any(classOf[Pod]), any(classOf[Map[String, Int]]))

    assert(executor.getSpec.getHostname.length === 63)
  }

  test("secrets get mounted") {
    val conf = baseConf.clone()

    val secretsBootstrap = new MountSecretsBootstrapImpl(Map("secret1" -> "/var/secret1"))
    val factory = new ExecutorPodFactoryImpl(
      conf,
      nodeAffinityExecutorPodModifier,
      Some(secretsBootstrap),
      None,
      None,
      None,
<<<<<<< HEAD
      executorLocalDirVolumeProvider,
      None,
      None,
      None)
=======
      None,
      executorLocalDirVolumeProvider)
>>>>>>> 0612195f
    val executor = factory.createExecutorPod(
      "1", "dummy", "dummy", Seq[(String, String)](), driverPod, Map[String, Int]())

    verify(nodeAffinityExecutorPodModifier, times(1))
      .addNodeAffinityAnnotationIfUseful(any(classOf[Pod]), any(classOf[Map[String, Int]]))

    assert(executor.getSpec.getContainers.size() === 1)
    assert(executor.getSpec.getContainers.get(0).getVolumeMounts.size() === 1)
    assert(executor.getSpec.getContainers.get(0).getVolumeMounts.get(0).getName
      === "secret1-volume")
    assert(executor.getSpec.getContainers.get(0).getVolumeMounts.get(0)
      .getMountPath === "/var/secret1")

    // check volume mounted.
    assert(executor.getSpec.getVolumes.size() === 1)
    assert(executor.getSpec.getVolumes.get(0).getSecret.getSecretName === "secret1")

    checkOwnerReferences(executor, driverPodUid)
  }

  test("init-container bootstrap step adds an init container") {
    val conf = baseConf.clone()
    val initContainerBootstrap = mock(classOf[SparkPodInitContainerBootstrap])
    when(initContainerBootstrap.bootstrapInitContainerAndVolumes(
      any(classOf[PodWithDetachedInitContainer]))).thenAnswer(AdditionalAnswers.returnsFirstArg())

    val factory = new ExecutorPodFactoryImpl(
      conf,
      nodeAffinityExecutorPodModifier,
      None,
      None,
      Some(initContainerBootstrap),
      None,
<<<<<<< HEAD
      executorLocalDirVolumeProvider,
      None,
      None,
      None)
=======
      None,
      executorLocalDirVolumeProvider)
    val executor = factory.createExecutorPod(
      "1", "dummy", "dummy", Seq[(String, String)](), driverPod, Map[String, Int]())

    verify(nodeAffinityExecutorPodModifier, times(1))
      .addNodeAffinityAnnotationIfUseful(any(classOf[Pod]), any(classOf[Map[String, Int]]))

    assert(executor.getSpec.getInitContainers.size() === 1)

    checkOwnerReferences(executor, driverPodUid)
  }

  test("init-container with secrets mount bootstrap") {
    val conf = baseConf.clone()
    val initContainerBootstrap = mock(classOf[SparkPodInitContainerBootstrap])
    when(initContainerBootstrap.bootstrapInitContainerAndVolumes(
      any(classOf[PodWithDetachedInitContainer]))).thenAnswer(AdditionalAnswers.returnsFirstArg())
    val secretsBootstrap = new MountSecretsBootstrapImpl(Map("secret1" -> "/var/secret1"))

    val factory = new ExecutorPodFactoryImpl(
      conf,
      nodeAffinityExecutorPodModifier,
      None,
      None,
      Some(initContainerBootstrap),
      Some(secretsBootstrap),
      None,
      executorLocalDirVolumeProvider)
>>>>>>> 0612195f
    val executor = factory.createExecutorPod(
      "1", "dummy", "dummy", Seq[(String, String)](), driverPod, Map[String, Int]())

    verify(nodeAffinityExecutorPodModifier, times(1))
      .addNodeAffinityAnnotationIfUseful(any(classOf[Pod]), any(classOf[Map[String, Int]]))

    assert(executor.getSpec.getInitContainers.size() === 1)
    assert(executor.getSpec.getInitContainers.get(0).getVolumeMounts.get(0).getName
      === "secret1-volume")
    assert(executor.getSpec.getInitContainers.get(0).getVolumeMounts.get(0)
      .getMountPath === "/var/secret1")

    checkOwnerReferences(executor, driverPodUid)
  }

  test("The local dir volume provider's returned volumes and volume mounts should be added.") {
    Mockito.reset(executorLocalDirVolumeProvider)
    val localDirVolume = new VolumeBuilder()
        .withName("local-dir")
        .withNewEmptyDir().endEmptyDir()
        .build()
    val localDirVolumeMount = new VolumeMountBuilder()
        .withName("local-dir")
        .withMountPath("/tmp")
        .build()
    when(executorLocalDirVolumeProvider.getExecutorLocalDirVolumesWithMounts)
        .thenReturn(Seq((localDirVolume, localDirVolumeMount)))
    val factory = new ExecutorPodFactoryImpl(
      baseConf,
      nodeAffinityExecutorPodModifier,
      None,
      None,
      None,
      None,
<<<<<<< HEAD
      executorLocalDirVolumeProvider,
      None,
      None,
      None)
=======
      None,
      executorLocalDirVolumeProvider)
>>>>>>> 0612195f
    val executor = factory.createExecutorPod(
      "1", "dummy", "dummy", Seq[(String, String)](), driverPod, Map[String, Int]())
    assert(executor.getSpec.getVolumes.size === 1)
    assert(executor.getSpec.getVolumes.contains(localDirVolume))
    assert(executor.getSpec.getContainers.size() === 1)
    assert(executor.getSpec.getContainers.get(0).getVolumeMounts.size === 1)
    assert(executor.getSpec.getContainers.get(0).getVolumeMounts.contains(localDirVolumeMount))
  }

  test("Small-files add a secret & secret volume mount to the container") {
    val conf = baseConf.clone()
    val smallFiles = new MountSmallFilesBootstrapImpl("secret1", "/var/secret1")
    val factory = new ExecutorPodFactoryImpl(
      conf,
      nodeAffinityExecutorPodModifier,
      None,
      Some(smallFiles),
      None,
      None,
<<<<<<< HEAD
      executorLocalDirVolumeProvider,
      None,
      None,
      None)
=======
      None,
      executorLocalDirVolumeProvider)
>>>>>>> 0612195f
    val executor = factory.createExecutorPod(
      "1", "dummy", "dummy", Seq[(String, String)](), driverPod, Map[String, Int]())

    verify(nodeAffinityExecutorPodModifier, times(1))
      .addNodeAffinityAnnotationIfUseful(any(classOf[Pod]), any(classOf[Map[String, Int]]))

    assert(executor.getSpec.getContainers.size() === 1)
    assert(executor.getSpec.getContainers.get(0).getVolumeMounts.size() === 1)
    assert(executor.getSpec.getContainers.get(0).getVolumeMounts.get(0)
      .getName === "submitted-files")
    assert(executor.getSpec.getContainers.get(0).getVolumeMounts.get(0)
      .getMountPath === "/var/secret1")

    assert(executor.getSpec.getVolumes.size() === 1)
    assert(executor.getSpec.getVolumes.get(0).getSecret.getSecretName === "secret1")

    checkOwnerReferences(executor, driverPodUid)
    checkEnv(executor, Map("SPARK_MOUNTED_FILES_FROM_SECRET_DIR" -> "/var/secret1"))
  }

  test("classpath and extra java options get translated into environment variables") {
    val conf = baseConf.clone()
    conf.set(org.apache.spark.internal.config.EXECUTOR_JAVA_OPTIONS, "foo=bar")
    conf.set(org.apache.spark.internal.config.EXECUTOR_CLASS_PATH, "bar=baz")

    val factory = new ExecutorPodFactoryImpl(
<<<<<<< HEAD
        conf,
        nodeAffinityExecutorPodModifier,
        None,
        None,
        None,
        None,
        executorLocalDirVolumeProvider,
        None,
        None,
        None)
=======
      conf,
      nodeAffinityExecutorPodModifier,
      None,
      None,
      None,
      None,
      None,
      executorLocalDirVolumeProvider)
>>>>>>> 0612195f
    val executor = factory.createExecutorPod(
      "1", "dummy", "dummy", Seq[(String, String)]("qux" -> "quux"), driverPod, Map[String, Int]())

    verify(nodeAffinityExecutorPodModifier, times(1))
      .addNodeAffinityAnnotationIfUseful(any(classOf[Pod]), any(classOf[Map[String, Int]]))

    checkEnv(executor,
      Map("SPARK_JAVA_OPT_0" -> "foo=bar",
          "SPARK_EXECUTOR_EXTRA_CLASSPATH" -> "bar=baz",
          "qux" -> "quux"))
    checkOwnerReferences(executor, driverPodUid)
  }

  test("check that hadoop bootstrap mounts files w/o SPARK_USER") {
    when(hadoopUGI.getShortUserName).thenReturn("test-user")
    val conf = baseConf.clone()
    val configName = "hadoop-test"
    val hadoopFile = createTempFile
    val hadoopFiles = Seq(hadoopFile)
    val hadoopBootsrap = new HadoopConfBootstrapImpl(
      hadoopConfConfigMapName = configName,
      hadoopConfigFiles = hadoopFiles,
      hadoopUGI = hadoopUGI)

    val factory = new ExecutorPodFactoryImpl(
      conf,
      nodeAffinityExecutorPodModifier,
      None,
      None,
      None,
      None,
      executorLocalDirVolumeProvider,
      Some(hadoopBootsrap),
      None,
      None)
    val executor = factory.createExecutorPod(
      "1", "dummy", "dummy", Seq[(String, String)]("qux" -> "quux"), driverPod, Map[String, Int]())

    checkEnv(executor,
      Map(ENV_HADOOP_CONF_DIR -> HADOOP_CONF_DIR_PATH,
        "qux" -> "quux"))
    checkOwnerReferences(executor, driverPodUid)
    checkConfigMapVolumes(executor,
      HADOOP_FILE_VOLUME,
      configName,
      hadoopFile.toPath.getFileName.toString)
    checkVolumeMounts(executor, HADOOP_FILE_VOLUME, HADOOP_CONF_DIR_PATH)
  }

  test("check that hadoop bootstrap mounts files w/ SPARK_USER") {
    when(hadoopUGI.getShortUserName).thenReturn("test-user")
    val conf = baseConf.clone()
    val configName = "hadoop-test"
    val hadoopFile = createTempFile
    val hadoopFiles = Seq(hadoopFile)
    val hadoopBootstrap = new HadoopConfBootstrapImpl(
      hadoopConfConfigMapName = configName,
      hadoopConfigFiles = hadoopFiles,
      hadoopUGI = hadoopUGI)
    val hadoopUserBootstrap = new HadoopConfSparkUserBootstrapImpl(hadoopUGI)

    val factory = new ExecutorPodFactoryImpl(
      conf,
      nodeAffinityExecutorPodModifier,
      None,
      None,
      None,
      None,
      executorLocalDirVolumeProvider,
      Some(hadoopBootstrap),
      None,
      Some(hadoopUserBootstrap))
    val executor = factory.createExecutorPod(
      "1", "dummy", "dummy", Seq[(String, String)]("qux" -> "quux"), driverPod, Map[String, Int]())

    checkEnv(executor,
      Map(ENV_SPARK_USER -> "test-user",
        ENV_HADOOP_CONF_DIR -> HADOOP_CONF_DIR_PATH,
        "qux" -> "quux"))
    checkOwnerReferences(executor, driverPodUid)
    checkConfigMapVolumes(executor,
      HADOOP_FILE_VOLUME,
      configName,
      hadoopFile.toPath.getFileName.toString)
    checkVolumeMounts(executor, HADOOP_FILE_VOLUME, HADOOP_CONF_DIR_PATH)
  }

  test("check that hadoop and kerberos bootstrap function properly") {
    when(hadoopUGI.getShortUserName).thenReturn("test-user")
    val conf = baseConf.clone()
    val configName = "hadoop-test"
    val hadoopFile = createTempFile
    val hadoopFiles = Seq(hadoopFile)
    val hadoopBootstrap = new HadoopConfBootstrapImpl(
      hadoopConfConfigMapName = configName,
      hadoopConfigFiles = hadoopFiles,
      hadoopUGI = hadoopUGI)
    val secretName = "secret-test"
    val secretItemKey = "item-test"
    val userName = "sparkUser"
    val kerberosBootstrap = new KerberosTokenConfBootstrapImpl(
      secretName = secretName,
      secretItemKey = secretItemKey,
      userName = userName)
    val factory = new ExecutorPodFactoryImpl(
      conf,
      nodeAffinityExecutorPodModifier,
      None,
      None,
      None,
      None,
      executorLocalDirVolumeProvider,
      Some(hadoopBootstrap),
      Some(kerberosBootstrap),
      None)
    val executor = factory.createExecutorPod(
      "1", "dummy", "dummy", Seq[(String, String)]("qux" -> "quux"), driverPod, Map[String, Int]())

    checkEnv(executor,
      Map(ENV_SPARK_USER -> userName,
        ENV_HADOOP_CONF_DIR -> HADOOP_CONF_DIR_PATH,
        ENV_HADOOP_TOKEN_FILE_LOCATION ->
          s"$SPARK_APP_HADOOP_CREDENTIALS_BASE_DIR/$secretItemKey",
        "qux" -> "quux"))
    checkOwnerReferences(executor, driverPodUid)
    checkConfigMapVolumes(executor,
      HADOOP_FILE_VOLUME,
      configName,
      hadoopFile.toPath.getFileName.toString)
    checkSecretVolumes(executor, SPARK_APP_HADOOP_SECRET_VOLUME_NAME, secretName)
    checkVolumeMounts(executor, HADOOP_FILE_VOLUME, HADOOP_CONF_DIR_PATH)
    checkVolumeMounts(executor,
      SPARK_APP_HADOOP_SECRET_VOLUME_NAME,
      SPARK_APP_HADOOP_CREDENTIALS_BASE_DIR)
  }

  // There is always exactly one controller reference, and it points to the driver pod.
  private def checkOwnerReferences(executor: Pod, driverPodUid: String): Unit = {
    assert(executor.getMetadata.getOwnerReferences.size() === 1)
    assert(executor.getMetadata.getOwnerReferences.get(0).getUid === driverPodUid)
    assert(executor.getMetadata.getOwnerReferences.get(0).getController === true)
  }

  // Check that the expected environment variables are present.
  private def checkEnv(executor: Pod, additionalEnvVars: Map[String, String]): Unit = {
    val defaultEnvs = Map(
      ENV_EXECUTOR_ID -> "1",
      ENV_DRIVER_URL -> "dummy",
      ENV_EXECUTOR_CORES -> "1",
      ENV_EXECUTOR_MEMORY -> "1g",
      ENV_APPLICATION_ID -> "dummy",
      ENV_MOUNTED_CLASSPATH -> "/var/spark-data/spark-jars/*",
      ENV_EXECUTOR_POD_IP -> null,
      ENV_EXECUTOR_PORT -> "10000") ++ additionalEnvVars

    assert(executor.getSpec.getContainers.size() === 1)
    assert(executor.getSpec.getContainers.get(0).getEnv().size() === defaultEnvs.size)
    val mapEnvs = executor.getSpec.getContainers.get(0).getEnv.asScala.map {
      x => (x.getName, x.getValue)
    }.toMap
    assert(defaultEnvs === mapEnvs)
  }

  private def checkVolumeMounts(executor: Pod, name: String, mountPath: String) : Unit = {
    assert(executor.getSpec.getContainers.size() === 1)
    val volumeMount = executor.getSpec.getContainers
      .get(0).getVolumeMounts.asScala.find(_.getName == name)
    assert(volumeMount.nonEmpty)
    assert(volumeMount.get.getMountPath == mountPath)
  }

  private def checkConfigMapVolumes(executor: Pod,
    volName: String,
    configMapName: String,
    content: String) : Unit = {
    val volume = executor.getSpec.getVolumes.asScala.find(_.getName == volName)
    assert(volume.nonEmpty)
    assert(volume.get.getConfigMap.getName == configMapName)
    assert(volume.get.getConfigMap.getItems.asScala.find(_.getKey == content).get ==
      new KeyToPathBuilder()
        .withKey(content)
        .withPath(content).build() )
  }

  private def checkSecretVolumes(executor: Pod, volName: String, secretName: String) : Unit = {
    val volume = executor.getSpec.getVolumes.asScala.find(_.getName == volName)
    assert(volume.nonEmpty)
    assert(volume.get.getSecret.getSecretName == secretName)
  }

  // Creates temp files for the purpose of testing file mounting
  private def createTempFile: File = {
    val dir = Utils.createTempDir()
    val file = new File(dir, s"${UUID.randomUUID().toString}")
    Files.write(UUID.randomUUID().toString, file, Charsets.UTF_8)
    file
  }
}<|MERGE_RESOLUTION|>--- conflicted
+++ resolved
@@ -88,15 +88,11 @@
       None,
       None,
       None,
-<<<<<<< HEAD
-      executorLocalDirVolumeProvider,
-      None,
-      None,
-      None)
-=======
-      None,
-      executorLocalDirVolumeProvider)
->>>>>>> 0612195f
+      None,
+      executorLocalDirVolumeProvider,
+      None,
+      None,
+      None)
     val executor = factory.createExecutorPod(
       "1", "dummy", "dummy", Seq[(String, String)](), driverPod, Map[String, Int]())
 
@@ -130,27 +126,17 @@
       "loremipsumdolorsitametvimatelitrefficiendisuscipianturvixlegeresple")
 
     val factory = new ExecutorPodFactoryImpl(
-<<<<<<< HEAD
-        conf,
-        nodeAffinityExecutorPodModifier,
-        None,
-        None,
-        None,
-        None,
-        executorLocalDirVolumeProvider,
-        None,
-        None,
-        None)
-=======
-      conf,
-      nodeAffinityExecutorPodModifier,
-      None,
-      None,
-      None,
-      None,
-      None,
-      executorLocalDirVolumeProvider)
->>>>>>> 0612195f
+      conf,
+      nodeAffinityExecutorPodModifier,
+      None,
+      None,
+      None,
+      None,
+      None,
+      executorLocalDirVolumeProvider,
+      None,
+      None,
+      None)
     val executor = factory.createExecutorPod(
       "1", "dummy", "dummy", Seq[(String, String)](), driverPod, Map[String, Int]())
 
@@ -171,15 +157,11 @@
       None,
       None,
       None,
-<<<<<<< HEAD
-      executorLocalDirVolumeProvider,
-      None,
-      None,
-      None)
-=======
-      None,
-      executorLocalDirVolumeProvider)
->>>>>>> 0612195f
+      None,
+      executorLocalDirVolumeProvider,
+      None,
+      None,
+      None)
     val executor = factory.createExecutorPod(
       "1", "dummy", "dummy", Seq[(String, String)](), driverPod, Map[String, Int]())
 
@@ -213,14 +195,11 @@
       None,
       Some(initContainerBootstrap),
       None,
-<<<<<<< HEAD
-      executorLocalDirVolumeProvider,
-      None,
-      None,
-      None)
-=======
-      None,
-      executorLocalDirVolumeProvider)
+      None,
+      executorLocalDirVolumeProvider,
+      None,
+      None,
+      None)
     val executor = factory.createExecutorPod(
       "1", "dummy", "dummy", Seq[(String, String)](), driverPod, Map[String, Int]())
 
@@ -247,8 +226,10 @@
       Some(initContainerBootstrap),
       Some(secretsBootstrap),
       None,
-      executorLocalDirVolumeProvider)
->>>>>>> 0612195f
+      executorLocalDirVolumeProvider,
+      None,
+      None,
+      None)
     val executor = factory.createExecutorPod(
       "1", "dummy", "dummy", Seq[(String, String)](), driverPod, Map[String, Int]())
 
@@ -283,15 +264,11 @@
       None,
       None,
       None,
-<<<<<<< HEAD
-      executorLocalDirVolumeProvider,
-      None,
-      None,
-      None)
-=======
-      None,
-      executorLocalDirVolumeProvider)
->>>>>>> 0612195f
+      None,
+      executorLocalDirVolumeProvider,
+      None,
+      None,
+      None)
     val executor = factory.createExecutorPod(
       "1", "dummy", "dummy", Seq[(String, String)](), driverPod, Map[String, Int]())
     assert(executor.getSpec.getVolumes.size === 1)
@@ -311,15 +288,11 @@
       Some(smallFiles),
       None,
       None,
-<<<<<<< HEAD
-      executorLocalDirVolumeProvider,
-      None,
-      None,
-      None)
-=======
-      None,
-      executorLocalDirVolumeProvider)
->>>>>>> 0612195f
+      None,
+      executorLocalDirVolumeProvider,
+      None,
+      None,
+      None)
     val executor = factory.createExecutorPod(
       "1", "dummy", "dummy", Seq[(String, String)](), driverPod, Map[String, Int]())
 
@@ -346,27 +319,17 @@
     conf.set(org.apache.spark.internal.config.EXECUTOR_CLASS_PATH, "bar=baz")
 
     val factory = new ExecutorPodFactoryImpl(
-<<<<<<< HEAD
-        conf,
-        nodeAffinityExecutorPodModifier,
-        None,
-        None,
-        None,
-        None,
-        executorLocalDirVolumeProvider,
-        None,
-        None,
-        None)
-=======
-      conf,
-      nodeAffinityExecutorPodModifier,
-      None,
-      None,
-      None,
-      None,
-      None,
-      executorLocalDirVolumeProvider)
->>>>>>> 0612195f
+      conf,
+      nodeAffinityExecutorPodModifier,
+      None,
+      None,
+      None,
+      None,
+      None,
+      executorLocalDirVolumeProvider,
+      None,
+      None,
+      None)
     val executor = factory.createExecutorPod(
       "1", "dummy", "dummy", Seq[(String, String)]("qux" -> "quux"), driverPod, Map[String, Int]())
 
@@ -394,6 +357,7 @@
     val factory = new ExecutorPodFactoryImpl(
       conf,
       nodeAffinityExecutorPodModifier,
+      None,
       None,
       None,
       None,
@@ -431,6 +395,7 @@
     val factory = new ExecutorPodFactoryImpl(
       conf,
       nodeAffinityExecutorPodModifier,
+      None,
       None,
       None,
       None,
@@ -478,6 +443,7 @@
       None,
       None,
       None,
+      None,
       executorLocalDirVolumeProvider,
       Some(hadoopBootstrap),
       Some(kerberosBootstrap),
