/*
 * Licensed to the Apache Software Foundation (ASF) under one or more
 * contributor license agreements.  See the NOTICE file distributed with
 * this work for additional information regarding copyright ownership.
 * The ASF licenses this file to You under the Apache License, Version 2.0
 * (the "License"); you may not use this file except in compliance with
 * the License.  You may obtain a copy of the License at
 *
 *    http://www.apache.org/licenses/LICENSE-2.0
 *
 * Unless required by applicable law or agreed to in writing, software
 * distributed under the License is distributed on an "AS IS" BASIS,
 * WITHOUT WARRANTIES OR CONDITIONS OF ANY KIND, either express or implied.
 * See the License for the specific language governing permissions and
 * limitations under the License.
 */
package org.apache.spark.deploy.kubernetes.submit

import org.apache.spark.{SparkConf, SparkFunSuite}
<<<<<<< HEAD
import org.apache.spark.deploy.kubernetes.submit.submitsteps._
=======
import org.apache.spark.deploy.kubernetes.config._
import org.apache.spark.deploy.kubernetes.submit.submitsteps.{BaseDriverConfigurationStep, DependencyResolutionStep, DriverConfigurationStep, DriverKubernetesCredentialsStep, InitContainerBootstrapStep, MountSmallLocalFilesStep, PythonStep}
>>>>>>> 5c29bf86

private[spark] class DriverConfigurationStepsOrchestratorSuite extends SparkFunSuite {

  private val NAMESPACE = "default"
  private val APP_ID = "spark-app-id"
  private val LAUNCH_TIME = 975256L
  private val APP_NAME = "spark"
  private val MAIN_CLASS = "org.apache.spark.examples.SparkPi"
  private val APP_ARGS = Array("arg1", "arg2")
  private val ADDITIONAL_PYTHON_FILES = Seq("local:///var/apps/python/py1.py")

  test("Base submission steps without an init-container or python files.") {
    val sparkConf = new SparkConf(false)
        .set("spark.jars", "local:///var/apps/jars/jar1.jar")
    val mainAppResource = JavaMainAppResource("local:///var/apps/jars/main.jar")
    val orchestrator = new DriverConfigurationStepsOrchestrator(
        NAMESPACE,
        APP_ID,
        LAUNCH_TIME,
        mainAppResource,
        APP_NAME,
        MAIN_CLASS,
        APP_ARGS,
        ADDITIONAL_PYTHON_FILES,
        None,
        sparkConf)
<<<<<<< HEAD
    val steps = orchestrator.getAllConfigurationSteps()
    assert(steps.size === 3)
    assert(steps.head.isInstanceOf[BaseDriverConfigurationStep])
    assert(steps(1).isInstanceOf[DriverKubernetesCredentialsStep])
    assert(steps(2).isInstanceOf[DependencyResolutionStep])
=======
    validateStepTypes(
        orchestrator,
        classOf[BaseDriverConfigurationStep],
        classOf[DriverKubernetesCredentialsStep],
        classOf[DependencyResolutionStep])
>>>>>>> 5c29bf86
  }

  test("Submission steps with an init-container.") {
    val sparkConf = new SparkConf(false)
        .set("spark.jars", "hdfs://localhost:9000/var/apps/jars/jar1.jar")
        .set(RESOURCE_STAGING_SERVER_URI, "https://localhost:8080")
    val mainAppResource = JavaMainAppResource("local:///var/apps/jars/main.jar")
    val orchestrator = new DriverConfigurationStepsOrchestrator(
        NAMESPACE,
        APP_ID,
        LAUNCH_TIME,
        mainAppResource,
        APP_NAME,
        MAIN_CLASS,
        APP_ARGS,
        ADDITIONAL_PYTHON_FILES,
        None,
        sparkConf)
<<<<<<< HEAD
    val steps = orchestrator.getAllConfigurationSteps()
    assert(steps.size === 4)
    assert(steps.head.isInstanceOf[BaseDriverConfigurationStep])
    assert(steps(1).isInstanceOf[DriverKubernetesCredentialsStep])
    assert(steps(2).isInstanceOf[DependencyResolutionStep])
    assert(steps(3).isInstanceOf[InitContainerBootstrapStep])
=======
    validateStepTypes(
        orchestrator,
        classOf[BaseDriverConfigurationStep],
        classOf[DriverKubernetesCredentialsStep],
        classOf[DependencyResolutionStep],
        classOf[InitContainerBootstrapStep])
>>>>>>> 5c29bf86
  }

  test("Submission steps with python files.") {
    val sparkConf = new SparkConf(false)
    val mainAppResource = PythonMainAppResource("local:///var/apps/python/main.py")
    val orchestrator = new DriverConfigurationStepsOrchestrator(
<<<<<<< HEAD
      NAMESPACE,
      APP_ID,
      LAUNCH_TIME,
      mainAppResource,
      APP_NAME,
      MAIN_CLASS,
      APP_ARGS,
      ADDITIONAL_PYTHON_FILES,
      None,
      sparkConf)
    val steps = orchestrator.getAllConfigurationSteps()
    assert(steps.size === 4)
    assert(steps.head.isInstanceOf[BaseDriverConfigurationStep])
    assert(steps(1).isInstanceOf[DriverKubernetesCredentialsStep])
    assert(steps(2).isInstanceOf[DependencyResolutionStep])
    assert(steps(3).isInstanceOf[PythonStep])
=======
        NAMESPACE,
        APP_ID,
        LAUNCH_TIME,
        mainAppResource,
        APP_NAME,
        MAIN_CLASS,
        APP_ARGS,
        ADDITIONAL_PYTHON_FILES,
        sparkConf)
    validateStepTypes(
        orchestrator,
        classOf[BaseDriverConfigurationStep],
        classOf[DriverKubernetesCredentialsStep],
        classOf[DependencyResolutionStep],
        classOf[PythonStep])
  }

  test("Only local files without a resource staging server.") {
    val sparkConf = new SparkConf(false).set("spark.files", "/var/spark/file1.txt")
    val mainAppResource = JavaMainAppResource("local:///var/apps/jars/main.jar")
    val orchestrator = new DriverConfigurationStepsOrchestrator(
        NAMESPACE,
        APP_ID,
        LAUNCH_TIME,
        mainAppResource,
        APP_NAME,
        MAIN_CLASS,
        APP_ARGS,
        ADDITIONAL_PYTHON_FILES,
        sparkConf)
    validateStepTypes(
        orchestrator,
        classOf[BaseDriverConfigurationStep],
        classOf[DriverKubernetesCredentialsStep],
        classOf[DependencyResolutionStep],
        classOf[MountSmallLocalFilesStep])
  }

  private def validateStepTypes(
      orchestrator: DriverConfigurationStepsOrchestrator,
      types: Class[_ <: DriverConfigurationStep]*): Unit = {
    val steps = orchestrator.getAllConfigurationSteps()
    assert(steps.size === types.size)
    assert(steps.map(_.getClass) === types)
>>>>>>> 5c29bf86
  }

  test("Submission steps with hdfs interaction and HADOOP_CONF_DIR defined") {
    val sparkConf = new SparkConf(false)
    val mainAppResource = JavaMainAppResource("hdfs:///var/apps/jars/main.jar")
    val hadoopConf = Some("/etc/hadoop/conf")
    val orchestrator = new DriverConfigurationStepsOrchestrator(
      NAMESPACE,
      APP_ID,
      LAUNCH_TIME,
      mainAppResource,
      APP_NAME,
      MAIN_CLASS,
      APP_ARGS,
      ADDITIONAL_PYTHON_FILES,
      hadoopConf,
      sparkConf)
    val steps = orchestrator.getAllConfigurationSteps()
    assert(steps.size === 5)
    assert(steps.head.isInstanceOf[BaseDriverConfigurationStep])
    assert(steps(1).isInstanceOf[DriverKubernetesCredentialsStep])
    assert(steps(2).isInstanceOf[DependencyResolutionStep])
    assert(steps(3).isInstanceOf[InitContainerBootstrapStep])
    assert(steps(4).isInstanceOf[HadoopConfigBootstrapStep])
  }

}<|MERGE_RESOLUTION|>--- conflicted
+++ resolved
@@ -17,12 +17,8 @@
 package org.apache.spark.deploy.kubernetes.submit
 
 import org.apache.spark.{SparkConf, SparkFunSuite}
-<<<<<<< HEAD
-import org.apache.spark.deploy.kubernetes.submit.submitsteps._
-=======
 import org.apache.spark.deploy.kubernetes.config._
-import org.apache.spark.deploy.kubernetes.submit.submitsteps.{BaseDriverConfigurationStep, DependencyResolutionStep, DriverConfigurationStep, DriverKubernetesCredentialsStep, InitContainerBootstrapStep, MountSmallLocalFilesStep, PythonStep}
->>>>>>> 5c29bf86
+import org.apache.spark.deploy.kubernetes.submit.submitsteps.{BaseDriverConfigurationStep, DependencyResolutionStep, DriverConfigurationStep, DriverKubernetesCredentialsStep, HadoopConfigBootstrapStep, InitContainerBootstrapStep, MountSmallLocalFilesStep, PythonStep}
 
 private[spark] class DriverConfigurationStepsOrchestratorSuite extends SparkFunSuite {
 
@@ -49,19 +45,11 @@
         ADDITIONAL_PYTHON_FILES,
         None,
         sparkConf)
-<<<<<<< HEAD
-    val steps = orchestrator.getAllConfigurationSteps()
-    assert(steps.size === 3)
-    assert(steps.head.isInstanceOf[BaseDriverConfigurationStep])
-    assert(steps(1).isInstanceOf[DriverKubernetesCredentialsStep])
-    assert(steps(2).isInstanceOf[DependencyResolutionStep])
-=======
     validateStepTypes(
         orchestrator,
         classOf[BaseDriverConfigurationStep],
         classOf[DriverKubernetesCredentialsStep],
         classOf[DependencyResolutionStep])
->>>>>>> 5c29bf86
   }
 
   test("Submission steps with an init-container.") {
@@ -80,45 +68,18 @@
         ADDITIONAL_PYTHON_FILES,
         None,
         sparkConf)
-<<<<<<< HEAD
-    val steps = orchestrator.getAllConfigurationSteps()
-    assert(steps.size === 4)
-    assert(steps.head.isInstanceOf[BaseDriverConfigurationStep])
-    assert(steps(1).isInstanceOf[DriverKubernetesCredentialsStep])
-    assert(steps(2).isInstanceOf[DependencyResolutionStep])
-    assert(steps(3).isInstanceOf[InitContainerBootstrapStep])
-=======
     validateStepTypes(
         orchestrator,
         classOf[BaseDriverConfigurationStep],
         classOf[DriverKubernetesCredentialsStep],
         classOf[DependencyResolutionStep],
         classOf[InitContainerBootstrapStep])
->>>>>>> 5c29bf86
   }
 
   test("Submission steps with python files.") {
     val sparkConf = new SparkConf(false)
     val mainAppResource = PythonMainAppResource("local:///var/apps/python/main.py")
     val orchestrator = new DriverConfigurationStepsOrchestrator(
-<<<<<<< HEAD
-      NAMESPACE,
-      APP_ID,
-      LAUNCH_TIME,
-      mainAppResource,
-      APP_NAME,
-      MAIN_CLASS,
-      APP_ARGS,
-      ADDITIONAL_PYTHON_FILES,
-      None,
-      sparkConf)
-    val steps = orchestrator.getAllConfigurationSteps()
-    assert(steps.size === 4)
-    assert(steps.head.isInstanceOf[BaseDriverConfigurationStep])
-    assert(steps(1).isInstanceOf[DriverKubernetesCredentialsStep])
-    assert(steps(2).isInstanceOf[DependencyResolutionStep])
-    assert(steps(3).isInstanceOf[PythonStep])
-=======
         NAMESPACE,
         APP_ID,
         LAUNCH_TIME,
@@ -127,6 +88,7 @@
         MAIN_CLASS,
         APP_ARGS,
         ADDITIONAL_PYTHON_FILES,
+        None,
         sparkConf)
     validateStepTypes(
         orchestrator,
@@ -148,6 +110,7 @@
         MAIN_CLASS,
         APP_ARGS,
         ADDITIONAL_PYTHON_FILES,
+        None,
         sparkConf)
     validateStepTypes(
         orchestrator,
@@ -157,18 +120,9 @@
         classOf[MountSmallLocalFilesStep])
   }
 
-  private def validateStepTypes(
-      orchestrator: DriverConfigurationStepsOrchestrator,
-      types: Class[_ <: DriverConfigurationStep]*): Unit = {
-    val steps = orchestrator.getAllConfigurationSteps()
-    assert(steps.size === types.size)
-    assert(steps.map(_.getClass) === types)
->>>>>>> 5c29bf86
-  }
-
   test("Submission steps with hdfs interaction and HADOOP_CONF_DIR defined") {
     val sparkConf = new SparkConf(false)
-    val mainAppResource = JavaMainAppResource("hdfs:///var/apps/jars/main.jar")
+    val mainAppResource = JavaMainAppResource("local:///var/apps/jars/main.jar")
     val hadoopConf = Some("/etc/hadoop/conf")
     val orchestrator = new DriverConfigurationStepsOrchestrator(
       NAMESPACE,
@@ -182,12 +136,20 @@
       hadoopConf,
       sparkConf)
     val steps = orchestrator.getAllConfigurationSteps()
-    assert(steps.size === 5)
-    assert(steps.head.isInstanceOf[BaseDriverConfigurationStep])
-    assert(steps(1).isInstanceOf[DriverKubernetesCredentialsStep])
-    assert(steps(2).isInstanceOf[DependencyResolutionStep])
-    assert(steps(3).isInstanceOf[InitContainerBootstrapStep])
-    assert(steps(4).isInstanceOf[HadoopConfigBootstrapStep])
+    validateStepTypes(
+      orchestrator,
+      classOf[BaseDriverConfigurationStep],
+      classOf[DriverKubernetesCredentialsStep],
+      classOf[DependencyResolutionStep],
+      classOf[HadoopConfigBootstrapStep])
+  }
+
+  private def validateStepTypes(
+    orchestrator: DriverConfigurationStepsOrchestrator,
+    types: Class[_ <: DriverConfigurationStep]*): Unit = {
+    val steps = orchestrator.getAllConfigurationSteps()
+    assert(steps.size === types.size)
+    assert(steps.map(_.getClass) === types)
   }
 
 }