/*
 * Licensed to the Apache Software Foundation (ASF) under one or more
 * contributor license agreements.  See the NOTICE file distributed with
 * this work for additional information regarding copyright ownership.
 * The ASF licenses this file to You under the Apache License, Version 2.0
 * (the "License"); you may not use this file except in compliance with
 * the License.  You may obtain a copy of the License at
 *
 *    http://www.apache.org/licenses/LICENSE-2.0
 *
 * Unless required by applicable law or agreed to in writing, software
 * distributed under the License is distributed on an "AS IS" BASIS,
 * WITHOUT WARRANTIES OR CONDITIONS OF ANY KIND, either express or implied.
 * See the License for the specific language governing permissions and
 * limitations under the License.
 */
package org.apache.spark.deploy.k8s.submit

import org.apache.spark.SparkConf
import org.apache.spark.deploy.k8s.ConfigurationUtils
import org.apache.spark.deploy.k8s.config._
import org.apache.spark.deploy.k8s.constants._
import org.apache.spark.deploy.k8s.submit.submitsteps.{BaseDriverConfigurationStep, DependencyResolutionStep, DriverAddressConfigurationStep, DriverConfigurationStep, DriverKubernetesCredentialsStep, InitContainerBootstrapStep, MountSecretsStep, MountSmallLocalFilesStep, PythonStep, RStep}
import org.apache.spark.deploy.k8s.submit.submitsteps.initcontainer.InitContainerConfigurationStepsOrchestrator
import org.apache.spark.deploy.k8s.submit.submitsteps.LocalDirectoryMountConfigurationStep
import org.apache.spark.launcher.SparkLauncher
import org.apache.spark.util.{SystemClock, Utils}

/**
 * Constructs the complete list of driver configuration steps to run to deploy the Spark driver.
 */
private[spark] class DriverConfigurationStepsOrchestrator(
    namespace: String,
    kubernetesAppId: String,
    launchTime: Long,
    mainAppResource: MainAppResource,
    appName: String,
    mainClass: String,
    appArgs: Array[String],
    additionalPythonFiles: Seq[String],
    submissionSparkConf: SparkConf) {

  // The resource name prefix is derived from the application name, making it easy to connect the
  // names of the Kubernetes resources from e.g. kubectl or the Kubernetes dashboard to the
  // application the user submitted. However, we can't use the application name in the label, as
  // label values are considerably restrictive, e.g. must be no longer than 63 characters in
  // length. So we generate a separate identifier for the app ID itself, and bookkeeping that
  // requires finding "all pods for this application" should use the kubernetesAppId.
  private val kubernetesResourceNamePrefix =
      s"$appName-$launchTime".toLowerCase.replaceAll("\\.", "-")
  private val jarsDownloadPath = submissionSparkConf.get(INIT_CONTAINER_JARS_DOWNLOAD_LOCATION)
  private val filesDownloadPath = submissionSparkConf.get(INIT_CONTAINER_FILES_DOWNLOAD_LOCATION)
  private val dockerImagePullPolicy = submissionSparkConf.get(DOCKER_IMAGE_PULL_POLICY)
  private val initContainerConfigMapName = s"$kubernetesResourceNamePrefix-init-config"

  def getAllConfigurationSteps(): Seq[DriverConfigurationStep] = {
    val additionalMainAppJar = mainAppResource match {
      case JavaMainAppResource(resource) if resource != SparkLauncher.NO_RESOURCE =>
        Option(resource)
      case _ => Option.empty
    }
    val additionalMainAppPythonFile = mainAppResource match {
      case PythonMainAppResource(resource) if resource != SparkLauncher.NO_RESOURCE =>
        Option(resource)
      case _ => Option.empty
    }
    val additionalMainAppRFile = mainAppResource match {
      case RMainAppResource(resource) if resource != SparkLauncher.NO_RESOURCE =>
        Option(resource)
      case _ => Option.empty
    }
    val sparkJars = submissionSparkConf.getOption("spark.jars")
        .map(_.split(","))
        .getOrElse(Array.empty[String]) ++
        additionalMainAppJar.toSeq
    val sparkFiles = submissionSparkConf.getOption("spark.files")
        .map(_.split(","))
        .getOrElse(Array.empty[String]) ++
        additionalMainAppPythonFile.toSeq ++
        additionalMainAppRFile.toSeq ++
        additionalPythonFiles
    val driverCustomLabels = ConfigurationUtils.parsePrefixedKeyValuePairs(
        submissionSparkConf,
        KUBERNETES_DRIVER_LABEL_PREFIX,
        "label")
    require(!driverCustomLabels.contains(SPARK_APP_ID_LABEL), s"Label with key " +
        s" $SPARK_APP_ID_LABEL is not allowed as it is reserved for Spark bookkeeping" +
        s" operations.")
    val allDriverLabels = driverCustomLabels ++ Map(
        SPARK_APP_ID_LABEL -> kubernetesAppId,
        SPARK_ROLE_LABEL -> SPARK_POD_DRIVER_ROLE)
    val driverSecretNamesToMountPaths = ConfigurationUtils.parsePrefixedKeyValuePairs(
      submissionSparkConf,
      KUBERNETES_DRIVER_SECRETS_PREFIX,
      "driver secrets")

    val initialSubmissionStep = new BaseDriverConfigurationStep(
        kubernetesAppId,
        kubernetesResourceNamePrefix,
        allDriverLabels,
        dockerImagePullPolicy,
        appName,
        mainClass,
        appArgs,
        submissionSparkConf)
    val driverAddressStep = new DriverAddressConfigurationStep(
        kubernetesResourceNamePrefix,
        allDriverLabels,
        submissionSparkConf,
        new SystemClock)
    val kubernetesCredentialsStep = new DriverKubernetesCredentialsStep(
        submissionSparkConf, kubernetesResourceNamePrefix)

<<<<<<< HEAD
    val resourceStep = mainAppResource match {
=======
    val localDirectoryMountConfigurationStep = new LocalDirectoryMountConfigurationStep(
        submissionSparkConf)

    val pythonStep = mainAppResource match {
>>>>>>> 49932d60
      case PythonMainAppResource(mainPyResource) =>
        Option(new PythonStep(mainPyResource, additionalPythonFiles, filesDownloadPath))
      case RMainAppResource(mainRFile) =>
        Option(new RStep(mainRFile, filesDownloadPath))
      case _ => Option.empty[DriverConfigurationStep]
    }

    val (localFilesDownloadPath, submittedDependenciesBootstrapSteps) =
      if (areAnyFilesNonContainerLocal(sparkJars ++ sparkFiles)) {
        val (submittedLocalFilesDownloadPath,
            sparkFilesResolvedFromInitContainer,
            mountSmallFilesWithoutInitContainerStep) =
          // If the resource staging server is specified, submit all local files through that.
          submissionSparkConf.get(RESOURCE_STAGING_SERVER_URI).map { _ =>
            (filesDownloadPath, sparkFiles, Option.empty[DriverConfigurationStep])
          }.getOrElse {
            // Else - use a small files bootstrap that submits the local files via a secret.
            // Then, indicate to the outer block that the init-container should not handle
            // those local files simply by filtering them out.
            val sparkFilesWithoutLocal = KubernetesFileUtils.getNonSubmitterLocalFiles(sparkFiles)
            val smallFilesSecretName = s"$kubernetesAppId-submitted-files"
            val mountSmallFilesBootstrap = new MountSmallFilesBootstrapImpl(
                smallFilesSecretName, MOUNTED_SMALL_FILES_SECRET_MOUNT_PATH)
            val mountSmallLocalFilesStep = new MountSmallLocalFilesStep(
              sparkFiles,
              smallFilesSecretName,
              MOUNTED_SMALL_FILES_SECRET_MOUNT_PATH,
              mountSmallFilesBootstrap)
            (MOUNTED_SMALL_FILES_SECRET_MOUNT_PATH,
              sparkFilesWithoutLocal.toArray,
              Some(mountSmallLocalFilesStep))
          }

        val initContainerBootstrapStep =
          if (areAnyFilesNonContainerLocal(sparkJars ++ sparkFilesResolvedFromInitContainer)) {
            val initContainerConfigurationStepsOrchestrator =
              new InitContainerConfigurationStepsOrchestrator(
                namespace,
                kubernetesResourceNamePrefix,
                sparkJars,
                sparkFilesResolvedFromInitContainer,
                jarsDownloadPath,
                filesDownloadPath,
                dockerImagePullPolicy,
                allDriverLabels,
                initContainerConfigMapName,
                INIT_CONTAINER_CONFIG_MAP_KEY,
                submissionSparkConf)
            val initContainerConfigurationSteps =
              initContainerConfigurationStepsOrchestrator.getAllConfigurationSteps()
            Some(new InitContainerBootstrapStep(initContainerConfigurationSteps,
              initContainerConfigMapName,
              INIT_CONTAINER_CONFIG_MAP_KEY))
        } else Option.empty[DriverConfigurationStep]
        (submittedLocalFilesDownloadPath,
          mountSmallFilesWithoutInitContainerStep.toSeq ++
            initContainerBootstrapStep.toSeq)
    } else {
      (filesDownloadPath, Seq.empty[DriverConfigurationStep])
    }

    val dependencyResolutionStep = new DependencyResolutionStep(
      sparkJars,
      sparkFiles,
      jarsDownloadPath,
      localFilesDownloadPath)

    val mountSecretsStep = if (driverSecretNamesToMountPaths.nonEmpty) {
      val mountSecretsBootstrap = new MountSecretsBootstrapImpl(driverSecretNamesToMountPaths)
      Some(new MountSecretsStep(mountSecretsBootstrap))
    } else {
      None
    }

    Seq(
      initialSubmissionStep,
      driverAddressStep,
      kubernetesCredentialsStep,
      dependencyResolutionStep,
      localDirectoryMountConfigurationStep) ++
      submittedDependenciesBootstrapSteps ++
      resourceStep.toSeq ++
      mountSecretsStep.toSeq
  }

  private def areAnyFilesNonContainerLocal(files: Seq[String]): Boolean = {
    files.exists { uri =>
      Option(Utils.resolveURI(uri).getScheme).getOrElse("file") != "local"
    }
  }

}<|MERGE_RESOLUTION|>--- conflicted
+++ resolved
@@ -111,14 +111,10 @@
     val kubernetesCredentialsStep = new DriverKubernetesCredentialsStep(
         submissionSparkConf, kubernetesResourceNamePrefix)
 
-<<<<<<< HEAD
-    val resourceStep = mainAppResource match {
-=======
     val localDirectoryMountConfigurationStep = new LocalDirectoryMountConfigurationStep(
         submissionSparkConf)
 
-    val pythonStep = mainAppResource match {
->>>>>>> 49932d60
+    val resourceStep = mainAppResource match {
       case PythonMainAppResource(mainPyResource) =>
         Option(new PythonStep(mainPyResource, additionalPythonFiles, filesDownloadPath))
       case RMainAppResource(mainRFile) =>
