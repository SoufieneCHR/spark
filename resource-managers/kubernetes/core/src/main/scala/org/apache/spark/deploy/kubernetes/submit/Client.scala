/*
 * Licensed to the Apache Software Foundation (ASF) under one or more
 * contributor license agreements.  See the NOTICE file distributed with
 * this work for additional information regarding copyright ownership.
 * The ASF licenses this file to You under the Apache License, Version 2.0
 * (the "License"); you may not use this file except in compliance with
 * the License.  You may obtain a copy of the License at
 *
 *    http://www.apache.org/licenses/LICENSE-2.0
 *
 * Unless required by applicable law or agreed to in writing, software
 * distributed under the License is distributed on an "AS IS" BASIS,
 * WITHOUT WARRANTIES OR CONDITIONS OF ANY KIND, either express or implied.
 * See the License for the specific language governing permissions and
 * limitations under the License.
 */
package org.apache.spark.deploy.kubernetes.submit

import java.io.File
import java.util.Collections

import io.fabric8.kubernetes.api.model.{ContainerBuilder, EnvVarBuilder, OwnerReferenceBuilder, PodBuilder}
import io.fabric8.kubernetes.client.KubernetesClient
import scala.collection.JavaConverters._

<<<<<<< HEAD
import org.apache.spark.{SparkConf, SparkException}
import org.apache.spark.deploy.kubernetes.SparkKubernetesClientFactory
=======
import org.apache.spark.SparkConf
import org.apache.spark.deploy.kubernetes.ConfigurationUtils
>>>>>>> 5e2b205d
import org.apache.spark.deploy.kubernetes.config._
import org.apache.spark.deploy.kubernetes.constants._
import org.apache.spark.deploy.rest.kubernetes.ResourceStagingServerSslOptionsProviderImpl
import org.apache.spark.internal.Logging
import org.apache.spark.launcher.SparkLauncher
import org.apache.spark.util.Utils

/**
 * Submission client for launching Spark applications on Kubernetes clusters.
 *
 * This class is responsible for instantiating Kubernetes resources that allow a Spark driver to
 * run in a pod on the Kubernetes cluster with the Spark configurations specified by spark-submit.
 * The API of this class makes it such that much of the specific behavior can be stubbed for
 * testing; most of the detailed logic must be dependency-injected when constructing an instance
 * of this client. Therefore the submission process is designed to be as modular as possible,
 * where different steps of submission should be factored out into separate classes.
 */
private[spark] class Client(
      appName: String,
      kubernetesAppId: String,
      mainClass: String,
      sparkConf: SparkConf,
      appArgs: Array[String],
      sparkJars: Seq[String],
      sparkFiles: Seq[String],
      waitForAppCompletion: Boolean,
      kubernetesClient: KubernetesClient,
      initContainerComponentsProvider: DriverInitContainerComponentsProvider,
      kubernetesCredentialsMounterProvider: DriverPodKubernetesCredentialsMounterProvider,
      loggingPodStatusWatcher: LoggingPodStatusWatcher)
    extends Logging {

  private val kubernetesDriverPodName = sparkConf.get(KUBERNETES_DRIVER_POD_NAME)
    .getOrElse(kubernetesAppId)
  private val driverDockerImage = sparkConf.get(DRIVER_DOCKER_IMAGE)
  private val driverMemoryMb = sparkConf.get(org.apache.spark.internal.config.DRIVER_MEMORY)
  private val memoryOverheadMb = sparkConf
    .get(KUBERNETES_DRIVER_MEMORY_OVERHEAD)
    .getOrElse(math.max((MEMORY_OVERHEAD_FACTOR * driverMemoryMb).toInt,
      MEMORY_OVERHEAD_MIN))
  private val driverContainerMemoryWithOverhead = driverMemoryMb + memoryOverheadMb
  private val customLabels = sparkConf.get(KUBERNETES_DRIVER_LABELS)
  private val customAnnotations = sparkConf.get(KUBERNETES_DRIVER_ANNOTATIONS)

  private val driverExtraClasspath = sparkConf.get(
    org.apache.spark.internal.config.DRIVER_CLASS_PATH)
  private val driverJavaOptions = sparkConf.get(
    org.apache.spark.internal.config.DRIVER_JAVA_OPTIONS)

  def run(): Unit = {
    validateNoDuplicateFileNames(sparkJars)
    validateNoDuplicateFileNames(sparkFiles)
    val parsedCustomLabels = ConfigurationUtils.parseKeyValuePairs(
        customLabels, KUBERNETES_DRIVER_LABELS.key, "labels")
    require(!parsedCustomLabels.contains(SPARK_APP_ID_LABEL), s"Label with key " +
      s" $SPARK_APP_ID_LABEL is not allowed as it is reserved for Spark bookkeeping operations.")
    require(!parsedCustomLabels.contains(SPARK_APP_NAME_LABEL), s"Label with key" +
      s" $SPARK_APP_NAME_LABEL is not allowed as it is reserved for Spark bookkeeping operations.")
<<<<<<< HEAD
    val allLabels = parsedCustomLabels ++
      Map(SPARK_APP_ID_LABEL -> kubernetesAppId, SPARK_APP_NAME_LABEL -> appName)
    val parsedCustomAnnotations = parseKeyValuePairs(
      customAnnotations,
      KUBERNETES_DRIVER_ANNOTATIONS.key,
      "annotations")
    val driverExtraClasspathEnv = driverExtraClasspath.map { classPath =>
      new EnvVarBuilder()
        .withName(ENV_SUBMIT_EXTRA_CLASSPATH)
        .withValue(classPath)
=======
    val allLabels = parsedCustomLabels ++ Map(
        SPARK_APP_ID_LABEL -> kubernetesAppId,
        SPARK_APP_NAME_LABEL -> appName,
        SPARK_ROLE_LABEL -> "driver")
    val parsedCustomAnnotations = ConfigurationUtils.parseKeyValuePairs(
        customAnnotations, KUBERNETES_DRIVER_ANNOTATIONS.key, "annotations")

    Utils.tryWithResource(kubernetesClientProvider.get) { kubernetesClient =>
      val driverExtraClasspathEnv = driverExtraClasspath.map { classPath =>
        new EnvVarBuilder()
          .withName(ENV_SUBMIT_EXTRA_CLASSPATH)
          .withValue(classPath)
          .build()
      }
      val driverContainer = new ContainerBuilder()
        .withName(DRIVER_CONTAINER_NAME)
        .withImage(driverDockerImage)
        .withImagePullPolicy("IfNotPresent")
        .addToEnv(driverExtraClasspathEnv.toSeq: _*)
        .addNewEnv()
          .withName(ENV_DRIVER_MEMORY)
          .withValue(driverContainerMemoryWithOverhead + "m")
          .endEnv()
        .addNewEnv()
          .withName(ENV_DRIVER_MAIN_CLASS)
          .withValue(mainClass)
          .endEnv()
        .addNewEnv()
          .withName(ENV_DRIVER_ARGS)
          .withValue(appArgs.mkString(" "))
          .endEnv()
>>>>>>> 5e2b205d
        .build()
    }
    val driverContainer = new ContainerBuilder()
      .withName(DRIVER_CONTAINER_NAME)
      .withImage(driverDockerImage)
      .withImagePullPolicy("IfNotPresent")
      .addToEnv(driverExtraClasspathEnv.toSeq: _*)
      .addNewEnv()
        .withName(ENV_DRIVER_MEMORY)
        .withValue(driverContainerMemoryWithOverhead + "m")
        .endEnv()
      .addNewEnv()
        .withName(ENV_DRIVER_MAIN_CLASS)
        .withValue(mainClass)
        .endEnv()
      .addNewEnv()
        .withName(ENV_DRIVER_ARGS)
        .withValue(appArgs.mkString(" "))
        .endEnv()
      .build()
    val basePod = new PodBuilder()
      .withNewMetadata()
        .withName(kubernetesDriverPodName)
        .addToLabels(allLabels.asJava)
        .addToAnnotations(parsedCustomAnnotations.asJava)
        .endMetadata()
      .withNewSpec()
        .withRestartPolicy("Never")
        .addToContainers(driverContainer)
        .endSpec()

    val maybeSubmittedDependencyUploader = initContainerComponentsProvider
        .provideInitContainerSubmittedDependencyUploader(allLabels)
    val maybeSubmittedResourceIdentifiers = maybeSubmittedDependencyUploader.map { uploader =>
      SubmittedResources(uploader.uploadJars(), uploader.uploadFiles())
    }
    val maybeSecretBuilder = initContainerComponentsProvider
        .provideSubmittedDependenciesSecretBuilder(
            maybeSubmittedResourceIdentifiers.map(_.secrets()))
    val maybeSubmittedDependenciesSecret = maybeSecretBuilder.map(_.build())
    val initContainerConfigMap = initContainerComponentsProvider
        .provideInitContainerConfigMapBuilder(maybeSubmittedResourceIdentifiers.map(_.ids()))
        .build()
    val podWithInitContainer = initContainerComponentsProvider
        .provideInitContainerBootstrap()
        .bootstrapInitContainerAndVolumes(driverContainer.getName, basePod)

    val containerLocalizedFilesResolver = initContainerComponentsProvider
        .provideContainerLocalizedFilesResolver()
    val resolvedSparkJars = containerLocalizedFilesResolver.resolveSubmittedSparkJars()
    val resolvedSparkFiles = containerLocalizedFilesResolver.resolveSubmittedSparkFiles()

    val executorInitContainerConfiguration = initContainerComponentsProvider
        .provideExecutorInitContainerConfiguration()
    val sparkConfWithExecutorInit = executorInitContainerConfiguration
        .configureSparkConfForExecutorInitContainer(sparkConf)
    val credentialsMounter = kubernetesCredentialsMounterProvider
        .getDriverPodKubernetesCredentialsMounter()
    val credentialsSecret = credentialsMounter.createCredentialsSecret()
    val podWithInitContainerAndMountedCreds = credentialsMounter.mountDriverKubernetesCredentials(
      podWithInitContainer, driverContainer.getName, credentialsSecret)
    val resolvedSparkConf = credentialsMounter.setDriverPodKubernetesCredentialLocations(
        sparkConfWithExecutorInit)
    if (resolvedSparkJars.nonEmpty) {
      resolvedSparkConf.set("spark.jars", resolvedSparkJars.mkString(","))
    }
    if (resolvedSparkFiles.nonEmpty) {
      resolvedSparkConf.set("spark.files", resolvedSparkFiles.mkString(","))
    }
    resolvedSparkConf.setIfMissing(KUBERNETES_DRIVER_POD_NAME, kubernetesDriverPodName)
    resolvedSparkConf.set("spark.app.id", kubernetesAppId)
    // We don't need this anymore since we just set the JVM options on the environment
    resolvedSparkConf.remove(org.apache.spark.internal.config.DRIVER_JAVA_OPTIONS)
    val resolvedLocalClasspath = containerLocalizedFilesResolver
      .resolveSubmittedAndRemoteSparkJars()
    val resolvedDriverJavaOpts = resolvedSparkConf.getAll.map {
      case (confKey, confValue) => s"-D$confKey=$confValue"
    }.mkString(" ") + driverJavaOptions.map(" " + _).getOrElse("")
    val resolvedDriverPod = podWithInitContainerAndMountedCreds.editSpec()
      .editMatchingContainer(new ContainerNameEqualityPredicate(driverContainer.getName))
        .addNewEnv()
          .withName(ENV_MOUNTED_CLASSPATH)
          .withValue(resolvedLocalClasspath.mkString(File.pathSeparator))
          .endEnv()
        .addNewEnv()
          .withName(ENV_DRIVER_JAVA_OPTS)
          .withValue(resolvedDriverJavaOpts)
          .endEnv()
        .endContainer()
      .endSpec()
      .build()
    Utils.tryWithResource(
        kubernetesClient
            .pods()
            .withName(resolvedDriverPod.getMetadata.getName)
            .watch(loggingPodStatusWatcher)) { _ =>
      val createdDriverPod = kubernetesClient.pods().create(resolvedDriverPod)
      try {
        val driverOwnedResources = Seq(initContainerConfigMap) ++
          maybeSubmittedDependenciesSecret.toSeq ++
          credentialsSecret.toSeq
        val driverPodOwnerReference = new OwnerReferenceBuilder()
          .withName(createdDriverPod.getMetadata.getName)
          .withApiVersion(createdDriverPod.getApiVersion)
          .withUid(createdDriverPod.getMetadata.getUid)
          .withKind(createdDriverPod.getKind)
          .withController(true)
          .build()
        driverOwnedResources.foreach { resource =>
          val originalMetadata = resource.getMetadata
          originalMetadata.setOwnerReferences(Collections.singletonList(driverPodOwnerReference))
        }
        kubernetesClient.resourceList(driverOwnedResources: _*).createOrReplace()
      } catch {
        case e: Throwable =>
          kubernetesClient.pods().delete(createdDriverPod)
          throw e
      }
      if (waitForAppCompletion) {
        logInfo(s"Waiting for application $kubernetesAppId to finish...")
        loggingPodStatusWatcher.awaitCompletion()
        logInfo(s"Application $kubernetesAppId finished.")
      } else {
        logInfo(s"Deployed Spark application $kubernetesAppId into Kubernetes.")
      }
    }
  }

  private def validateNoDuplicateFileNames(allFiles: Seq[String]): Unit = {
    val fileNamesToUris = allFiles.map { file =>
      (new File(Utils.resolveURI(file).getPath).getName, file)
    }
    fileNamesToUris.groupBy(_._1).foreach {
      case (fileName, urisWithFileName) =>
        require(urisWithFileName.size == 1, "Cannot add multiple files with the same name, but" +
          s" file name $fileName is shared by all of these URIs: $urisWithFileName")
    }
  }
}

private[spark] object Client {
  def main(args: Array[String]): Unit = {
    val sparkConf = new SparkConf(true)
    val mainAppResource = args(0)
    val mainClass = args(1)
    val appArgs = args.drop(2)
    run(sparkConf, mainAppResource, mainClass, appArgs)
  }

  def run(
      sparkConf: SparkConf,
      mainAppResource: String,
      mainClass: String,
      appArgs: Array[String]): Unit = {
    val sparkJars = sparkConf.getOption("spark.jars")
      .map(_.split(","))
      .getOrElse(Array.empty[String]) ++
      Option(mainAppResource)
        .filterNot(_ == SparkLauncher.NO_RESOURCE)
        .toSeq
    val launchTime = System.currentTimeMillis
    val sparkFiles = sparkConf.getOption("spark.files")
      .map(_.split(","))
      .getOrElse(Array.empty[String])
    val appName = sparkConf.getOption("spark.app.name")
      .getOrElse("spark")
    val kubernetesAppId = s"$appName-$launchTime".toLowerCase.replaceAll("\\.", "-")
    val namespace = sparkConf.get(KUBERNETES_NAMESPACE)
    val master = resolveK8sMaster(sparkConf.get("spark.master"))
    val sslOptionsProvider = new ResourceStagingServerSslOptionsProviderImpl(sparkConf)
    val initContainerComponentsProvider = new DriverInitContainerComponentsProviderImpl(
        sparkConf,
        kubernetesAppId,
        namespace,
        sparkJars,
        sparkFiles,
        sslOptionsProvider.getSslOptions)
    Utils.tryWithResource(SparkKubernetesClientFactory.createKubernetesClient(
        master,
        namespace,
        APISERVER_AUTH_SUBMISSION_CONF_PREFIX,
        sparkConf,
        None,
        None)) { kubernetesClient =>
      val kubernetesCredentialsMounterProvider =
          new DriverPodKubernetesCredentialsMounterProviderImpl(sparkConf, kubernetesAppId)
      val waitForAppCompletion = sparkConf.get(WAIT_FOR_APP_COMPLETION)
      val loggingInterval = Option(sparkConf.get(REPORT_INTERVAL))
          .filter( _ => waitForAppCompletion)
      val loggingPodStatusWatcher = new LoggingPodStatusWatcherImpl(
          kubernetesAppId, loggingInterval)
      new Client(
          appName,
          kubernetesAppId,
          mainClass,
          sparkConf,
          appArgs,
          sparkJars,
          sparkFiles,
          waitForAppCompletion,
          kubernetesClient,
          initContainerComponentsProvider,
          kubernetesCredentialsMounterProvider,
          loggingPodStatusWatcher).run()
    }
  }
}<|MERGE_RESOLUTION|>--- conflicted
+++ resolved
@@ -23,13 +23,8 @@
 import io.fabric8.kubernetes.client.KubernetesClient
 import scala.collection.JavaConverters._
 
-<<<<<<< HEAD
 import org.apache.spark.{SparkConf, SparkException}
-import org.apache.spark.deploy.kubernetes.SparkKubernetesClientFactory
-=======
-import org.apache.spark.SparkConf
-import org.apache.spark.deploy.kubernetes.ConfigurationUtils
->>>>>>> 5e2b205d
+import org.apache.spark.deploy.kubernetes.{ConfigurationUtils, SparkKubernetesClientFactory}
 import org.apache.spark.deploy.kubernetes.config._
 import org.apache.spark.deploy.kubernetes.constants._
 import org.apache.spark.deploy.rest.kubernetes.ResourceStagingServerSslOptionsProviderImpl
@@ -88,18 +83,6 @@
       s" $SPARK_APP_ID_LABEL is not allowed as it is reserved for Spark bookkeeping operations.")
     require(!parsedCustomLabels.contains(SPARK_APP_NAME_LABEL), s"Label with key" +
       s" $SPARK_APP_NAME_LABEL is not allowed as it is reserved for Spark bookkeeping operations.")
-<<<<<<< HEAD
-    val allLabels = parsedCustomLabels ++
-      Map(SPARK_APP_ID_LABEL -> kubernetesAppId, SPARK_APP_NAME_LABEL -> appName)
-    val parsedCustomAnnotations = parseKeyValuePairs(
-      customAnnotations,
-      KUBERNETES_DRIVER_ANNOTATIONS.key,
-      "annotations")
-    val driverExtraClasspathEnv = driverExtraClasspath.map { classPath =>
-      new EnvVarBuilder()
-        .withName(ENV_SUBMIT_EXTRA_CLASSPATH)
-        .withValue(classPath)
-=======
     val allLabels = parsedCustomLabels ++ Map(
         SPARK_APP_ID_LABEL -> kubernetesAppId,
         SPARK_APP_NAME_LABEL -> appName,
@@ -107,31 +90,10 @@
     val parsedCustomAnnotations = ConfigurationUtils.parseKeyValuePairs(
         customAnnotations, KUBERNETES_DRIVER_ANNOTATIONS.key, "annotations")
 
-    Utils.tryWithResource(kubernetesClientProvider.get) { kubernetesClient =>
-      val driverExtraClasspathEnv = driverExtraClasspath.map { classPath =>
-        new EnvVarBuilder()
-          .withName(ENV_SUBMIT_EXTRA_CLASSPATH)
-          .withValue(classPath)
-          .build()
-      }
-      val driverContainer = new ContainerBuilder()
-        .withName(DRIVER_CONTAINER_NAME)
-        .withImage(driverDockerImage)
-        .withImagePullPolicy("IfNotPresent")
-        .addToEnv(driverExtraClasspathEnv.toSeq: _*)
-        .addNewEnv()
-          .withName(ENV_DRIVER_MEMORY)
-          .withValue(driverContainerMemoryWithOverhead + "m")
-          .endEnv()
-        .addNewEnv()
-          .withName(ENV_DRIVER_MAIN_CLASS)
-          .withValue(mainClass)
-          .endEnv()
-        .addNewEnv()
-          .withName(ENV_DRIVER_ARGS)
-          .withValue(appArgs.mkString(" "))
-          .endEnv()
->>>>>>> 5e2b205d
+    val driverExtraClasspathEnv = driverExtraClasspath.map { classPath =>
+      new EnvVarBuilder()
+        .withName(ENV_SUBMIT_EXTRA_CLASSPATH)
+        .withValue(classPath)
         .build()
     }
     val driverContainer = new ContainerBuilder()
@@ -311,7 +273,7 @@
         sslOptionsProvider.getSslOptions)
     Utils.tryWithResource(SparkKubernetesClientFactory.createKubernetesClient(
         master,
-        namespace,
+        Some(namespace),
         APISERVER_AUTH_SUBMISSION_CONF_PREFIX,
         sparkConf,
         None,
