--- conflicted
+++ resolved
@@ -136,13 +136,7 @@
               .withRestartPolicy("OnFailure")
               .addNewVolume()
                 .withName(s"spark-submission-secret-volume")
-<<<<<<< HEAD
-                  .withNewSecret()
-                  .withSecretName(submitServerSecret.getMetadata.getName)
-                  .endSecret()
-=======
-                .withNewSecret().withSecretName(secret.getMetadata.getName).endSecret()
->>>>>>> 282b27fc
+                .withNewSecret().withSecretName(submitServerSecret.getMetadata.getName).endSecret()
                 .endVolume
               .addToVolumes(sslVolumes: _*)
               .withServiceAccount(serviceAccount)
@@ -196,7 +190,6 @@
     })
   }
 
-<<<<<<< HEAD
   private def parseDriverLaunchSslOptions(): (SSLOptions, Boolean) = {
     val maybeKeyStore = sparkConf.getOption("spark.ssl.kubernetes.driverlaunch.keyStore")
     val resolvedSparkConf = sparkConf.clone()
@@ -303,8 +296,6 @@
     }
   }
 
-  private def getSubmitErrorMessage(
-=======
   private class DriverPodWatcher(
       submitCompletedFuture: SettableFuture[Boolean],
       submitPending: AtomicBoolean,
@@ -415,7 +406,6 @@
   }
 
   private def buildSubmitFailedErrorMessage(
->>>>>>> 282b27fc
       kubernetesClient: DefaultKubernetesClient,
       e: TimeoutException): String = {
     val driverPod = try {
