--- conflicted
+++ resolved
@@ -855,7 +855,6 @@
     val servicePort = service.getSpec.getPorts.asScala
       .filter(_.getName == SUBMISSION_SERVER_PORT_NAME)
       .head.getNodePort
-<<<<<<< HEAD
     val serverBasePath = s"$kubernetesAppId/$SUBMISSION_SERVER_PATH_COMPONENT"
     val nodeUrls = ingressBasePath.map(ingressBase => {
       Set(s"$urlScheme://$ingressBase/$serverBasePath")
@@ -865,28 +864,15 @@
           node.getSpec.getUnschedulable)
         .flatMap(_.getStatus.getAddresses.asScala)
         // The list contains hostnames, internal and external IP addresses.
-        // we want only external IP addresses in our list
         // (https://kubernetes.io/docs/admin/node/#addresses)
-        .filter(_.getType == "ExternalIP")
+        // we want only external IP addresses and legacyHostIP addresses in our list
+        // legacyHostIPs are deprecated and will be removed in the future.
+        // (https://github.com/kubernetes/kubernetes/issues/9267)
+        .filter(address => address.getType == "ExternalIP" || address.getType == "LegacyHostIP")
         .map(address => {
           s"$urlScheme://${address.getAddress}:$servicePort/$serverBasePath"
         }).toSet
     }
-=======
-    val nodeUrls = kubernetesClient.nodes.list.getItems.asScala
-      .filterNot(node => node.getSpec.getUnschedulable != null &&
-        node.getSpec.getUnschedulable)
-      .flatMap(_.getStatus.getAddresses.asScala)
-      // The list contains hostnames, internal and external IP addresses.
-      // (https://kubernetes.io/docs/admin/node/#addresses)
-      // we want only external IP addresses and legacyHostIP addresses in our list
-      // legacyHostIPs are deprecated and will be removed in the future.
-      // (https://github.com/kubernetes/kubernetes/issues/9267)
-      .filter(address => address.getType == "ExternalIP" || address.getType == "LegacyHostIP")
-      .map(address => {
-        s"$urlScheme://${address.getAddress}:$servicePort"
-      }).toSet
->>>>>>> 8b31beb8
     require(nodeUrls.nonEmpty, "No nodes found to contact the driver!")
     val (trustManager, sslContext): (X509TrustManager, SSLContext) =
       if (driverSubmitSslOptions.enabled) {
