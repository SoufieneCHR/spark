/*
 * Licensed to the Apache Software Foundation (ASF) under one or more
 * contributor license agreements.  See the NOTICE file distributed with
 * this work for additional information regarding copyright ownership.
 * The ASF licenses this file to You under the Apache License, Version 2.0
 * (the "License"); you may not use this file except in compliance with
 * the License.  You may obtain a copy of the License at
 *
 *    http://www.apache.org/licenses/LICENSE-2.0
 *
 * Unless required by applicable law or agreed to in writing, software
 * distributed under the License is distributed on an "AS IS" BASIS,
 * WITHOUT WARRANTIES OR CONDITIONS OF ANY KIND, either express or implied.
 * See the License for the specific language governing permissions and
 * limitations under the License.
 */
package org.apache.spark.deploy.kubernetes

import java.io.File
import java.security.SecureRandom
import java.util.concurrent.{Executors, TimeoutException, TimeUnit}
import java.util.concurrent.atomic.AtomicBoolean

import com.google.common.io.Files
import com.google.common.util.concurrent.{SettableFuture, ThreadFactoryBuilder}
import io.fabric8.kubernetes.api.model._
import io.fabric8.kubernetes.client.{ConfigBuilder, DefaultKubernetesClient, KubernetesClient, KubernetesClientException, Watch, Watcher}
import io.fabric8.kubernetes.client.Watcher.Action
import org.apache.commons.codec.binary.Base64
import scala.collection.JavaConverters._
import scala.concurrent.{ExecutionContext, Future}
import scala.concurrent.duration.DurationInt

import org.apache.spark.{SPARK_VERSION, SparkConf, SparkException}
import org.apache.spark.deploy.rest.{AppResource, ContainerAppResource, KubernetesCreateSubmissionRequest, RemoteAppResource, TarGzippedData, UploadedAppResource}
import org.apache.spark.deploy.rest.kubernetes._
import org.apache.spark.internal.Logging
import org.apache.spark.util.Utils

private[spark] class Client(
    sparkConf: SparkConf,
    mainClass: String,
    mainAppResource: String,
    appArgs: Array[String]) extends Logging {
  import Client._

  private val namespace = sparkConf.get("spark.kubernetes.namespace", "default")
  private val master = resolveK8sMaster(sparkConf.get("spark.master"))

  private val launchTime = System.currentTimeMillis
  private val appName = sparkConf.getOption("spark.app.name")
    .orElse(sparkConf.getOption("spark.app.id"))
    .getOrElse("spark")
  private val kubernetesAppId = s"$appName-$launchTime"
  private val secretName = s"spark-submission-server-secret-$kubernetesAppId"
  private val driverLauncherSelectorValue = s"driver-launcher-$launchTime"
  private val driverDockerImage = sparkConf.get(
    "spark.kubernetes.driver.docker.image", s"spark-driver:$SPARK_VERSION")
  private val uploadedJars = sparkConf.getOption("spark.kubernetes.driver.uploads.jars")
<<<<<<< HEAD
  private val uiPort = sparkConf.getInt("spark.ui.port", DEFAULT_UI_PORT)
=======
  private val driverLaunchTimeoutSecs = sparkConf.getTimeAsSeconds(
    "spark.kubernetes.driverLaunchTimeout", s"${DEFAULT_LAUNCH_TIMEOUT_SECONDS}s")
>>>>>>> c480574b

  private val secretBase64String = {
    val secretBytes = new Array[Byte](128)
    SECURE_RANDOM.nextBytes(secretBytes)
    Base64.encodeBase64String(secretBytes)
  }

  private val serviceAccount = sparkConf.get("spark.kubernetes.submit.serviceAccountName",
    "default")

  private val customLabels = sparkConf.get("spark.kubernetes.driver.labels", "")

  private implicit val retryableExecutionContext = ExecutionContext
    .fromExecutorService(
      Executors.newSingleThreadExecutor(new ThreadFactoryBuilder()
        .setNameFormat("kubernetes-client-retryable-futures-%d")
        .setDaemon(true)
        .build()))

  def run(): Unit = {
    val parsedCustomLabels = parseCustomLabels(customLabels)
    var k8ConfBuilder = new ConfigBuilder()
      .withApiVersion("v1")
      .withMasterUrl(master)
      .withNamespace(namespace)
    sparkConf.getOption("spark.kubernetes.submit.caCertFile").foreach {
      f => k8ConfBuilder = k8ConfBuilder.withCaCertFile(f)
    }
    sparkConf.getOption("spark.kubernetes.submit.clientKeyFile").foreach {
      f => k8ConfBuilder = k8ConfBuilder.withClientKeyFile(f)
    }
    sparkConf.getOption("spark.kubernetes.submit.clientCertFile").foreach {
      f => k8ConfBuilder = k8ConfBuilder.withClientCertFile(f)
    }

    val k8ClientConfig = k8ConfBuilder.build
    Utils.tryWithResource(new DefaultKubernetesClient(k8ClientConfig))(kubernetesClient => {
      val secret = kubernetesClient.secrets().createNew()
        .withNewMetadata()
        .withName(secretName)
        .endMetadata()
        .withData(Map((SUBMISSION_SERVER_SECRET_NAME, secretBase64String)).asJava)
        .withType("Opaque")
        .done()
      try {
        val resolvedSelectors = (Map(
            DRIVER_LAUNCHER_SELECTOR_LABEL -> driverLauncherSelectorValue,
            SPARK_APP_NAME_LABEL -> appName)
          ++ parsedCustomLabels).asJava
        val selectors = Map(DRIVER_LAUNCHER_SELECTOR_LABEL -> driverLauncherSelectorValue).asJava
        val containerPorts = configureContainerPorts()
        val submitCompletedFuture = SettableFuture.create[Boolean]
        val secretDirectory = s"$SPARK_SUBMISSION_SECRET_BASE_DIR/$kubernetesAppId"
        val submitPending = new AtomicBoolean(false)
        val podWatcher = new Watcher[Pod] {
          override def eventReceived(action: Action, pod: Pod): Unit = {
            if ((action == Action.ADDED || action == Action.MODIFIED)
                && pod.getStatus.getPhase == "Running"
                && !submitCompletedFuture.isDone) {
              if (!submitPending.getAndSet(true)) {
                pod.getStatus
                  .getContainerStatuses
                  .asScala
                  .find(status =>
                    status.getName == DRIVER_LAUNCHER_CONTAINER_NAME && status.getReady) match {
                  case Some(_) =>
                    val driverLauncherServicePort = new ServicePortBuilder()
                      .withName(DRIVER_LAUNCHER_SERVICE_PORT_NAME)
                      .withPort(DRIVER_LAUNCHER_SERVICE_INTERNAL_PORT)
                      .withNewTargetPort(DRIVER_LAUNCHER_SERVICE_INTERNAL_PORT)
                      .build()
                    val service = kubernetesClient.services().createNew()
                      .withNewMetadata()
                        .withName(kubernetesAppId)
                        .endMetadata()
                      .withNewSpec()
                        .withType("NodePort")
                        .withSelector(selectors)
                        .withPorts(driverLauncherServicePort)
                        .endSpec()
                      .done()
                    try {
                      sparkConf.set("spark.kubernetes.driver.service.name",
                        service.getMetadata.getName)
                      sparkConf.setIfMissing("spark.driver.port", DEFAULT_DRIVER_PORT.toString)
                      sparkConf.setIfMissing("spark.blockmanager.port",
                        DEFAULT_BLOCKMANAGER_PORT.toString)
                      val driverLauncher = getDriverLauncherClient(kubernetesClient, service)
                      val ping = Retry.retry(5, 5.seconds) {
                        driverLauncher.ping()
                      }
                      ping onFailure {
                        case t: Throwable =>
                          submitCompletedFuture.setException(t)
                          kubernetesClient.services().delete(service)
                      }
                      val submitComplete = ping.flatMap { _ =>
                        Future {
                          sparkConf.set("spark.driver.host", pod.getStatus.getPodIP)
                          val submitRequest = buildSubmissionRequest()
                          driverLauncher.create(submitRequest)
                        }
                      }
                      submitComplete onFailure {
                        case t: Throwable =>
                          submitCompletedFuture.setException(t)
                          kubernetesClient.services().delete(service)
                      }
                      val adjustServicePort = submitComplete.flatMap { _ =>
                        Future {
                          // After submitting, adjust the service to only expose the Spark UI
                          val uiServicePort = new ServicePortBuilder()
                            .withName(UI_PORT_NAME)
                            .withPort(uiPort)
                            .withNewTargetPort(uiPort)
                            .build
                          kubernetesClient.services().withName(kubernetesAppId).edit()
                            .editSpec()
                              .withType("ClusterIP")
                              .withPorts(uiServicePort)
                              .endSpec
                            .done
                        }
                      }
                      adjustServicePort onSuccess {
                        case _ =>
                          submitCompletedFuture.set(true)
                      }
                      adjustServicePort onFailure {
                        case throwable: Throwable =>
                          submitCompletedFuture.setException(throwable)
                          kubernetesClient.services().delete(service)
                      }
                    } catch {
                      case e: Throwable =>
                        submitCompletedFuture.setException(e)
                        try {
                          kubernetesClient.services().delete(service)
                        } catch {
                          case throwable: Throwable =>
                            logError("Submitting the job failed but failed to" +
                              " clean up the created service.", throwable)
                        }
                        throw e
                    }
                  case None =>
                }
              }
            }
          }

          override def onClose(e: KubernetesClientException): Unit = {
            if (!submitCompletedFuture.isDone) {
              submitCompletedFuture.setException(e)
            }
          }
        }

        def createDriverPod(unused: Watch): Unit = {
          kubernetesClient.pods().createNew()
            .withNewMetadata()
              .withName(kubernetesAppId)
              .withLabels(resolvedSelectors)
              .endMetadata()
            .withNewSpec()
              .withRestartPolicy("OnFailure")
              .addNewVolume()
                .withName(s"spark-submission-secret-volume")
                  .withNewSecret()
                  .withSecretName(secret.getMetadata.getName)
                  .endSecret()
                .endVolume
              .withServiceAccount(serviceAccount)
              .addNewContainer()
                .withName(DRIVER_LAUNCHER_CONTAINER_NAME)
                .withImage(driverDockerImage)
                .withImagePullPolicy("IfNotPresent")
                .addNewVolumeMount()
                  .withName("spark-submission-secret-volume")
                  .withMountPath(secretDirectory)
                  .withReadOnly(true)
                  .endVolumeMount()
                .addNewEnv()
                  .withName("SPARK_SUBMISSION_SECRET_LOCATION")
                  .withValue(s"$secretDirectory/$SUBMISSION_SERVER_SECRET_NAME")
                  .endEnv()
                .addNewEnv()
                  .withName("SPARK_DRIVER_LAUNCHER_SERVER_PORT")
                  .withValue(DRIVER_LAUNCHER_SERVICE_INTERNAL_PORT.toString)
                  .endEnv()
                .withPorts(containerPorts.asJava)
                .endContainer()
              .endSpec()
            .done()
          var submitSucceeded = false
          try {
            submitCompletedFuture.get(driverLaunchTimeoutSecs, TimeUnit.SECONDS)
            submitSucceeded = true
          } catch {
            case e: TimeoutException =>
<<<<<<< HEAD
              val finalErrorMessage: String = getSubmitErrorMessage(kubernetesClient, e)
=======
              val driverPod = try {
                kubernetesClient.pods().withName(kubernetesAppId).get()
              } catch {
                case throwable: Throwable =>
                  logError(s"Timed out while waiting $driverLaunchTimeoutSecs seconds for the" +
                    " driver pod to start, but an error occurred while fetching the driver" +
                    " pod's details.", throwable)
                  throw new SparkException(s"Timed out while waiting $driverLaunchTimeoutSecs" +
                    " seconds for the driver pod to start. Unfortunately, in attempting to fetch" +
                    " the latest state of the pod, another error was thrown. Check the logs for" +
                    " the error that was thrown in looking up the driver pod.", e)
              }
              val topLevelMessage = s"The driver pod with name ${driverPod.getMetadata.getName}" +
                s" in namespace ${driverPod.getMetadata.getNamespace} was not ready in" +
                s" $driverLaunchTimeoutSecs seconds."
              val podStatusPhase = if (driverPod.getStatus.getPhase != null) {
                s"Latest phase from the pod is: ${driverPod.getStatus.getPhase}"
              } else {
                "The pod had no final phase."
              }
              val podStatusMessage = if (driverPod.getStatus.getMessage != null) {
                s"Latest message from the pod is: ${driverPod.getStatus.getMessage}"
              } else {
                "The pod had no final message."
              }
              val failedDriverContainerStatusString = driverPod.getStatus
                .getContainerStatuses
                .asScala
                .find(_.getName == DRIVER_LAUNCHER_CONTAINER_NAME)
                .map(status => {
                  val lastState = status.getState
                  if (lastState.getRunning != null) {
                    "Driver container last state: Running\n" +
                    s"Driver container started at: ${lastState.getRunning.getStartedAt}"
                  } else if (lastState.getWaiting != null) {
                    "Driver container last state: Waiting\n" +
                    s"Driver container wait reason: ${lastState.getWaiting.getReason}\n" +
                    s"Driver container message: ${lastState.getWaiting.getMessage}\n"
                  } else if (lastState.getTerminated != null) {
                    "Driver container last state: Terminated\n" +
                    s"Driver container started at: ${lastState.getTerminated.getStartedAt}\n" +
                    s"Driver container finished at: ${lastState.getTerminated.getFinishedAt}\n" +
                    s"Driver container exit reason: ${lastState.getTerminated.getReason}\n" +
                    s"Driver container exit code: ${lastState.getTerminated.getExitCode}\n" +
                    s"Driver container message: ${lastState.getTerminated.getMessage}"
                  } else {
                    "Driver container last state: Unknown"
                  }
                }).getOrElse("The driver container wasn't found in the pod; expected to find" +
                  s" container with name $DRIVER_LAUNCHER_CONTAINER_NAME")
              val finalErrorMessage = s"$topLevelMessage\n" +
                s"$podStatusPhase\n" +
                s"$podStatusMessage\n\n$failedDriverContainerStatusString"
>>>>>>> c480574b
              logError(finalErrorMessage, e)
              throw new SparkException(finalErrorMessage, e)
            } finally {
              if (!submitSucceeded) {
                try {
                  kubernetesClient.pods.withName(kubernetesAppId).delete
                } catch {
                  case throwable: Throwable =>
                    logError("Failed to delete driver pod after it failed to run.", throwable)
                }
              }
            }
          }

        Utils.tryWithResource(kubernetesClient
          .pods()
          .withLabels(resolvedSelectors)
          .watch(podWatcher)) { createDriverPod }
      } finally {
        kubernetesClient.secrets().delete(secret)
      }
    })
  }

  private def getSubmitErrorMessage(
      kubernetesClient: DefaultKubernetesClient,
      e: TimeoutException): String = {
    val driverPod = try {
      kubernetesClient.pods().withName(kubernetesAppId).get()
    } catch {
      case throwable: Throwable =>
        logError(s"Timed out while waiting $LAUNCH_TIMEOUT_SECONDS seconds for the" +
          " driver pod to start, but an error occurred while fetching the driver" +
          " pod's details.", throwable)
        throw new SparkException(s"Timed out while waiting $LAUNCH_TIMEOUT_SECONDS" +
          " seconds for the driver pod to start. Unfortunately, in attempting to fetch" +
          " the latest state of the pod, another error was thrown. Check the logs for" +
          " the error that was thrown in looking up the driver pod.", e)
    }
    val topLevelMessage = s"The driver pod with name ${driverPod.getMetadata.getName}" +
      s" in namespace ${driverPod.getMetadata.getNamespace} was not ready in" +
      s" $LAUNCH_TIMEOUT_SECONDS seconds."
    val podStatusPhase = if (driverPod.getStatus.getPhase != null) {
      s"Latest phase from the pod is: ${driverPod.getStatus.getPhase}"
    } else {
      "The pod had no final phase."
    }
    val podStatusMessage = if (driverPod.getStatus.getMessage != null) {
      s"Latest message from the pod is: ${driverPod.getStatus.getMessage}"
    } else {
      "The pod had no final message."
    }
    val failedDriverContainerStatusString = driverPod.getStatus
      .getContainerStatuses
      .asScala
      .find(_.getName == DRIVER_LAUNCHER_CONTAINER_NAME)
      .map(status => {
        val lastState = status.getState
        if (lastState.getRunning != null) {
          "Driver container last state: Running\n" +
            s"Driver container started at: ${lastState.getRunning.getStartedAt}"
        } else if (lastState.getWaiting != null) {
          "Driver container last state: Waiting\n" +
            s"Driver container wait reason: ${lastState.getWaiting.getReason}\n" +
            s"Driver container message: ${lastState.getWaiting.getMessage}\n"
        } else if (lastState.getTerminated != null) {
          "Driver container last state: Terminated\n" +
            s"Driver container started at: ${lastState.getTerminated.getStartedAt}\n" +
            s"Driver container finished at: ${lastState.getTerminated.getFinishedAt}\n" +
            s"Driver container exit reason: ${lastState.getTerminated.getReason}\n" +
            s"Driver container exit code: ${lastState.getTerminated.getExitCode}\n" +
            s"Driver container message: ${lastState.getTerminated.getMessage}"
        } else {
          "Driver container last state: Unknown"
        }
      }).getOrElse("The driver container wasn't found in the pod; expected to find" +
      s" container with name $DRIVER_LAUNCHER_CONTAINER_NAME")
    s"$topLevelMessage\n" +
      s"$podStatusPhase\n" +
      s"$podStatusMessage\n\n$failedDriverContainerStatusString"
  }

  private def configureContainerPorts(): Seq[ContainerPort] = {
    Seq(
      new ContainerPortBuilder()
        .withContainerPort(sparkConf.getInt("spark.driver.port", DEFAULT_DRIVER_PORT))
        .build(),
      new ContainerPortBuilder()
        .withContainerPort(sparkConf.getInt("spark.blockmanager.port", DEFAULT_BLOCKMANAGER_PORT))
        .build(),
      new ContainerPortBuilder()
        .withContainerPort(DRIVER_LAUNCHER_SERVICE_INTERNAL_PORT)
        .build(),
      new ContainerPortBuilder()
        .withContainerPort(uiPort)
        .build())
  }

  private def buildSubmissionRequest(): KubernetesCreateSubmissionRequest = {
    val appResourceUri = Utils.resolveURI(mainAppResource)
    val resolvedAppResource: AppResource = appResourceUri.getScheme match {
      case "file" | null =>
        val appFile = new File(appResourceUri.getPath)
        if (!appFile.isFile) {
          throw new IllegalStateException("Provided local file path does not exist" +
            s" or is not a file: ${appFile.getAbsolutePath}")
        }
        val fileBytes = Files.toByteArray(appFile)
        val fileBase64 = Base64.encodeBase64String(fileBytes)
        UploadedAppResource(resourceBase64Contents = fileBase64, name = appFile.getName)
      case "container" => ContainerAppResource(appResourceUri.getPath)
      case other => RemoteAppResource(other)
    }

    val uploadJarsBase64Contents = compressJars(uploadedJars)
    KubernetesCreateSubmissionRequest(
      appResource = resolvedAppResource,
      mainClass = mainClass,
      appArgs = appArgs,
      secret = secretBase64String,
      sparkProperties = sparkConf.getAll.toMap,
      uploadedJarsBase64Contents = uploadJarsBase64Contents)
  }

  private def compressJars(maybeFilePaths: Option[String]): Option[TarGzippedData] = {
    maybeFilePaths
      .map(_.split(","))
      .map(CompressionUtils.createTarGzip(_))
  }

  private def getDriverLauncherClient(
      kubernetesClient: KubernetesClient,
      service: Service): KubernetesSparkRestApi = {
    val servicePort = service
      .getSpec
      .getPorts
      .asScala
      .filter(_.getName == DRIVER_LAUNCHER_SERVICE_PORT_NAME)
      .head
      .getNodePort
    // NodePort is exposed on every node, so just pick one of them.
    // TODO be resilient to node failures and try all of them
    val node = kubernetesClient.nodes.list.getItems.asScala.head
    val nodeAddress = node.getStatus.getAddresses.asScala.head.getAddress
    val url = s"http://$nodeAddress:$servicePort"
    HttpClientUtil.createClient[KubernetesSparkRestApi](uri = url)
  }

  private def parseCustomLabels(labels: String): Map[String, String] = {
    labels.split(",").map(_.trim).filterNot(_.isEmpty).map(label => {
      label.split("=", 2).toSeq match {
        case Seq(k, v) =>
          require(k != DRIVER_LAUNCHER_SELECTOR_LABEL, "Label with key" +
            s" $DRIVER_LAUNCHER_SELECTOR_LABEL cannot be used in" +
            " spark.kubernetes.driver.labels, as it is reserved for Spark's" +
            " internal configuration.")
          (k, v)
        case _ =>
          throw new SparkException("Custom labels set by spark.kubernetes.driver.labels" +
            " must be a comma-separated list of key-value pairs, with format <key>=<value>." +
            s" Got label: $label. All labels: $labels")
      }
    }).toMap
  }
}

private[spark] object Client extends Logging {

  private val SUBMISSION_SERVER_SECRET_NAME = "spark-submission-server-secret"
  private val DRIVER_LAUNCHER_SELECTOR_LABEL = "driver-launcher-selector"
  private val DRIVER_LAUNCHER_SERVICE_INTERNAL_PORT = 7077
  private val DEFAULT_DRIVER_PORT = 7078
  private val DEFAULT_BLOCKMANAGER_PORT = 7079
  private val DEFAULT_UI_PORT = 4040
  private val UI_PORT_NAME = "spark-ui-port"
  private val DRIVER_LAUNCHER_SERVICE_PORT_NAME = "driver-launcher-port"
  private val DRIVER_PORT_NAME = "driver-port"
  private val BLOCKMANAGER_PORT_NAME = "block-manager-port"
  private val DRIVER_LAUNCHER_CONTAINER_NAME = "spark-kubernetes-driver-launcher"
  private val SECURE_RANDOM = new SecureRandom()
  private val SPARK_SUBMISSION_SECRET_BASE_DIR = "/var/run/secrets/spark-submission"
  private val DEFAULT_LAUNCH_TIMEOUT_SECONDS = 60
  private val SPARK_APP_NAME_LABEL = "spark-app-name"

  def main(args: Array[String]): Unit = {
    require(args.length >= 2, s"Too few arguments. Usage: ${getClass.getName} <mainAppResource>" +
      s" <mainClass> [<application arguments>]")
    val mainAppResource = args(0)
    val mainClass = args(1)
    val appArgs = args.drop(2)
    val sparkConf = new SparkConf(true)
    new Client(
      mainAppResource = mainAppResource,
      mainClass = mainClass,
      sparkConf = sparkConf,
      appArgs = appArgs).run()
  }

  def resolveK8sMaster(rawMasterString: String): String = {
    if (!rawMasterString.startsWith("k8s://")) {
      throw new IllegalArgumentException("Master URL should start with k8s:// in Kubernetes mode.")
    }
    val masterWithoutK8sPrefix = rawMasterString.replaceFirst("k8s://", "")
    if (masterWithoutK8sPrefix.startsWith("http://")
        || masterWithoutK8sPrefix.startsWith("https://")) {
      masterWithoutK8sPrefix
    } else {
      val resolvedURL = s"https://$masterWithoutK8sPrefix"
      logDebug(s"No scheme specified for kubernetes master URL, so defaulting to https. Resolved" +
        s" URL is $resolvedURL")
      resolvedURL
    }
  }
}<|MERGE_RESOLUTION|>--- conflicted
+++ resolved
@@ -57,12 +57,9 @@
   private val driverDockerImage = sparkConf.get(
     "spark.kubernetes.driver.docker.image", s"spark-driver:$SPARK_VERSION")
   private val uploadedJars = sparkConf.getOption("spark.kubernetes.driver.uploads.jars")
-<<<<<<< HEAD
   private val uiPort = sparkConf.getInt("spark.ui.port", DEFAULT_UI_PORT)
-=======
   private val driverLaunchTimeoutSecs = sparkConf.getTimeAsSeconds(
     "spark.kubernetes.driverLaunchTimeout", s"${DEFAULT_LAUNCH_TIMEOUT_SECONDS}s")
->>>>>>> c480574b
 
   private val secretBase64String = {
     val secretBytes = new Array[Byte](128)
@@ -263,63 +260,7 @@
             submitSucceeded = true
           } catch {
             case e: TimeoutException =>
-<<<<<<< HEAD
               val finalErrorMessage: String = getSubmitErrorMessage(kubernetesClient, e)
-=======
-              val driverPod = try {
-                kubernetesClient.pods().withName(kubernetesAppId).get()
-              } catch {
-                case throwable: Throwable =>
-                  logError(s"Timed out while waiting $driverLaunchTimeoutSecs seconds for the" +
-                    " driver pod to start, but an error occurred while fetching the driver" +
-                    " pod's details.", throwable)
-                  throw new SparkException(s"Timed out while waiting $driverLaunchTimeoutSecs" +
-                    " seconds for the driver pod to start. Unfortunately, in attempting to fetch" +
-                    " the latest state of the pod, another error was thrown. Check the logs for" +
-                    " the error that was thrown in looking up the driver pod.", e)
-              }
-              val topLevelMessage = s"The driver pod with name ${driverPod.getMetadata.getName}" +
-                s" in namespace ${driverPod.getMetadata.getNamespace} was not ready in" +
-                s" $driverLaunchTimeoutSecs seconds."
-              val podStatusPhase = if (driverPod.getStatus.getPhase != null) {
-                s"Latest phase from the pod is: ${driverPod.getStatus.getPhase}"
-              } else {
-                "The pod had no final phase."
-              }
-              val podStatusMessage = if (driverPod.getStatus.getMessage != null) {
-                s"Latest message from the pod is: ${driverPod.getStatus.getMessage}"
-              } else {
-                "The pod had no final message."
-              }
-              val failedDriverContainerStatusString = driverPod.getStatus
-                .getContainerStatuses
-                .asScala
-                .find(_.getName == DRIVER_LAUNCHER_CONTAINER_NAME)
-                .map(status => {
-                  val lastState = status.getState
-                  if (lastState.getRunning != null) {
-                    "Driver container last state: Running\n" +
-                    s"Driver container started at: ${lastState.getRunning.getStartedAt}"
-                  } else if (lastState.getWaiting != null) {
-                    "Driver container last state: Waiting\n" +
-                    s"Driver container wait reason: ${lastState.getWaiting.getReason}\n" +
-                    s"Driver container message: ${lastState.getWaiting.getMessage}\n"
-                  } else if (lastState.getTerminated != null) {
-                    "Driver container last state: Terminated\n" +
-                    s"Driver container started at: ${lastState.getTerminated.getStartedAt}\n" +
-                    s"Driver container finished at: ${lastState.getTerminated.getFinishedAt}\n" +
-                    s"Driver container exit reason: ${lastState.getTerminated.getReason}\n" +
-                    s"Driver container exit code: ${lastState.getTerminated.getExitCode}\n" +
-                    s"Driver container message: ${lastState.getTerminated.getMessage}"
-                  } else {
-                    "Driver container last state: Unknown"
-                  }
-                }).getOrElse("The driver container wasn't found in the pod; expected to find" +
-                  s" container with name $DRIVER_LAUNCHER_CONTAINER_NAME")
-              val finalErrorMessage = s"$topLevelMessage\n" +
-                s"$podStatusPhase\n" +
-                s"$podStatusMessage\n\n$failedDriverContainerStatusString"
->>>>>>> c480574b
               logError(finalErrorMessage, e)
               throw new SparkException(finalErrorMessage, e)
             } finally {
@@ -351,10 +292,10 @@
       kubernetesClient.pods().withName(kubernetesAppId).get()
     } catch {
       case throwable: Throwable =>
-        logError(s"Timed out while waiting $LAUNCH_TIMEOUT_SECONDS seconds for the" +
+        logError(s"Timed out while waiting $driverLaunchTimeoutSecs seconds for the" +
           " driver pod to start, but an error occurred while fetching the driver" +
           " pod's details.", throwable)
-        throw new SparkException(s"Timed out while waiting $LAUNCH_TIMEOUT_SECONDS" +
+        throw new SparkException(s"Timed out while waiting $driverLaunchTimeoutSecs" +
           " seconds for the driver pod to start. Unfortunately, in attempting to fetch" +
           " the latest state of the pod, another error was thrown. Check the logs for" +
           " the error that was thrown in looking up the driver pod.", e)
