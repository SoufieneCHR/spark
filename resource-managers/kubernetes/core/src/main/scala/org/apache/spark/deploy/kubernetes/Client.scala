--- conflicted
+++ resolved
@@ -18,11 +18,7 @@
 
 import java.io.File
 import java.security.SecureRandom
-<<<<<<< HEAD
-import java.util
 import java.util.ServiceLoader
-=======
->>>>>>> 4f12335b
 import java.util.concurrent.{CountDownLatch, TimeUnit}
 
 import com.google.common.io.Files
@@ -96,10 +92,7 @@
       throw new SparkException(s"Main app resource file $mainAppResource is not a file or" +
         s" is a directory.")
     }
-<<<<<<< HEAD
-    val parsedCustomLabels = parseCustomLabels(customLabels)
     val driverServiceManager = getDriverServiceManager
-=======
     val parsedCustomLabels = parseKeyValuePairs(customLabels, KUBERNETES_DRIVER_LABELS.key,
       "labels")
     parsedCustomLabels.keys.foreach { key =>
@@ -112,7 +105,6 @@
       customAnnotations,
       KUBERNETES_DRIVER_ANNOTATIONS.key,
       "annotations")
->>>>>>> 4f12335b
     var k8ConfBuilder = new K8SConfigBuilder()
       .withApiVersion("v1")
       .withMasterUrl(master)
@@ -170,13 +162,9 @@
             ++ parsedCustomLabels)
           val (driverPod, driverService) = launchDriverKubernetesComponents(
             kubernetesClient,
-<<<<<<< HEAD
             driverServiceManager,
-            driverKubernetesSelectors,
-=======
             parsedCustomLabels,
             parsedCustomAnnotations,
->>>>>>> 4f12335b
             submitServerSecret,
             sslConfiguration)
           configureOwnerReferences(
@@ -282,12 +270,7 @@
 
   private def launchDriverKubernetesComponents(
       kubernetesClient: KubernetesClient,
-<<<<<<< HEAD
       driverServiceManager: DriverServiceManager,
-      driverKubernetesSelectors: Map[String, String],
-      submitServerSecret: Secret,
-      sslConfiguration: SslConfiguration): (Pod, Service) = {
-=======
       customLabels: Map[String, String],
       customAnnotations: Map[String, String],
       submitServerSecret: Secret,
@@ -297,7 +280,6 @@
       SPARK_APP_ID_LABEL -> kubernetesAppId,
       SPARK_APP_NAME_LABEL -> appName)
       ++ customLabels)
->>>>>>> 4f12335b
     val endpointsReadyFuture = SettableFuture.create[Endpoints]
     val endpointsReadyWatcher = new DriverEndpointsReadyWatcher(endpointsReadyFuture)
     val serviceReadyFuture = SettableFuture.create[Service]
@@ -322,12 +304,8 @@
           kubernetesResourceCleaner.registerOrUpdateResource(driverService)
           val driverPod = createDriverPod(
             kubernetesClient,
-<<<<<<< HEAD
-            driverKubernetesSelectors.asJava,
-=======
             driverKubernetesSelectors,
             customAnnotations,
->>>>>>> 4f12335b
             submitServerSecret,
             sslConfiguration)
           waitForReadyKubernetesComponents(kubernetesClient, endpointsReadyFuture,
@@ -418,31 +396,6 @@
     }
   }
 
-<<<<<<< HEAD
-=======
-  private def createDriverService(
-      kubernetesClient: KubernetesClient,
-      driverKubernetesSelectors: Map[String, String],
-      submitServerSecret: Secret): Service = {
-    val driverSubmissionServicePort = new ServicePortBuilder()
-      .withName(SUBMISSION_SERVER_PORT_NAME)
-      .withPort(SUBMISSION_SERVER_PORT)
-      .withNewTargetPort(SUBMISSION_SERVER_PORT)
-      .build()
-    kubernetesClient.services().createNew()
-      .withNewMetadata()
-        .withName(kubernetesAppId)
-        .withLabels(driverKubernetesSelectors.asJava)
-        .endMetadata()
-      .withNewSpec()
-        .withType("NodePort")
-        .withSelector(driverKubernetesSelectors.asJava)
-        .withPorts(driverSubmissionServicePort)
-        .endSpec()
-      .done()
-  }
-
->>>>>>> 4f12335b
   private def createDriverPod(
       kubernetesClient: KubernetesClient,
       driverKubernetesSelectors: Map[String, String],
