/*
 * Licensed to the Apache Software Foundation (ASF) under one or more
 * contributor license agreements.  See the NOTICE file distributed with
 * this work for additional information regarding copyright ownership.
 * The ASF licenses this file to You under the Apache License, Version 2.0
 * (the "License"); you may not use this file except in compliance with
 * the License.  You may obtain a copy of the License at
 *
 *    http://www.apache.org/licenses/LICENSE-2.0
 *
 * Unless required by applicable law or agreed to in writing, software
 * distributed under the License is distributed on an "AS IS" BASIS,
 * WITHOUT WARRANTIES OR CONDITIONS OF ANY KIND, either express or implied.
 * See the License for the specific language governing permissions and
 * limitations under the License.
 */
package org.apache.spark.deploy.kubernetes

import java.io.{File, FileInputStream}
import java.security.{KeyStore, SecureRandom}
import java.util
import java.util.concurrent.{CountDownLatch, TimeUnit}
import javax.net.ssl.{SSLContext, TrustManagerFactory, X509TrustManager}

import com.google.common.base.Charsets
import com.google.common.io.Files
import com.google.common.util.concurrent.SettableFuture
import io.fabric8.kubernetes.api.model._
import io.fabric8.kubernetes.client.{ConfigBuilder => K8SConfigBuilder, DefaultKubernetesClient, KubernetesClient, KubernetesClientException, Watcher}
import io.fabric8.kubernetes.client.Watcher.Action
import org.apache.commons.codec.binary.Base64
import scala.collection.JavaConverters._
import scala.collection.mutable

import org.apache.spark.{SecurityManager, SparkConf, SparkException, SSLOptions}
import org.apache.spark.deploy.kubernetes.config._
import org.apache.spark.deploy.kubernetes.constants._
import org.apache.spark.deploy.rest.{AppResource, ContainerAppResource, KubernetesCreateSubmissionRequest, RemoteAppResource, UploadedAppResource}
import org.apache.spark.deploy.rest.kubernetes._
import org.apache.spark.internal.Logging
import org.apache.spark.util.Utils

private[spark] class Client(
    sparkConf: SparkConf,
    mainClass: String,
    mainAppResource: String,
    appArgs: Array[String]) extends Logging {
  import Client._

  private val namespace = sparkConf.get(KUBERNETES_NAMESPACE)
  private val master = resolveK8sMaster(sparkConf.get("spark.master"))

  private val launchTime = System.currentTimeMillis
  private val appName = sparkConf.getOption("spark.app.name")
    .getOrElse("spark")
  private val kubernetesAppId = s"$appName-$launchTime".toLowerCase.replaceAll("\\.", "-")
  private val secretName = s"$SUBMISSION_APP_SECRET_PREFIX-$kubernetesAppId"
  private val secretDirectory = s"$DRIVER_CONTAINER_SECRETS_BASE_DIR/$kubernetesAppId"
  private val sslSecretsDirectory = s"$DRIVER_CONTAINER_SECRETS_BASE_DIR/$kubernetesAppId-ssl"
  private val sslSecretsName = s"$SUBMISSION_SSL_SECRETS_PREFIX-$kubernetesAppId"
  private val driverDockerImage = sparkConf.get(DRIVER_DOCKER_IMAGE)
  private val uiPort = sparkConf.getInt("spark.ui.port", DEFAULT_UI_PORT)
  private val driverSubmitTimeoutSecs = sparkConf.get(KUBERNETES_DRIVER_SUBMIT_TIMEOUT)
  private val sparkFiles = sparkConf.getOption("spark.files")
  private val sparkJars = sparkConf.getOption("spark.jars")

  private val waitForAppCompletion: Boolean = sparkConf.get(WAIT_FOR_APP_COMPLETION)

  private val secretBase64String = {
    val secretBytes = new Array[Byte](128)
    SECURE_RANDOM.nextBytes(secretBytes)
    Base64.encodeBase64String(secretBytes)
  }

  private val serviceAccount = sparkConf.get(KUBERNETES_SERVICE_ACCOUNT_NAME)
  private val customLabels = sparkConf.get(KUBERNETES_DRIVER_LABELS)

  def run(): Unit = {
    logInfo(s"Starting application $kubernetesAppId in Kubernetes...")
    val submitterLocalFiles = KubernetesFileUtils.getOnlySubmitterLocalFiles(sparkFiles)
    val submitterLocalJars = KubernetesFileUtils.getOnlySubmitterLocalFiles(sparkJars)
    (submitterLocalFiles ++ submitterLocalJars).foreach { file =>
      if (!new File(Utils.resolveURI(file).getPath).isFile) {
        throw new SparkException(s"File $file does not exist or is a directory.")
      }
    }
    if (KubernetesFileUtils.isUriLocalFile(mainAppResource) &&
        !new File(Utils.resolveURI(mainAppResource).getPath).isFile) {
      throw new SparkException(s"Main app resource file $mainAppResource is not a file or" +
        s" is a directory.")
    }
    val (driverSubmitSslOptions, isKeyStoreLocalFile) = parseDriverSubmitSslOptions()
    val parsedCustomLabels = parseCustomLabels(customLabels)
    var k8ConfBuilder = new K8SConfigBuilder()
      .withApiVersion("v1")
      .withMasterUrl(master)
      .withNamespace(namespace)
    sparkConf.get(KUBERNETES_CA_CERT_FILE).foreach {
      f => k8ConfBuilder = k8ConfBuilder.withCaCertFile(f)
    }
    sparkConf.get(KUBERNETES_CLIENT_KEY_FILE).foreach {
      f => k8ConfBuilder = k8ConfBuilder.withClientKeyFile(f)
    }
    sparkConf.get(KUBERNETES_CLIENT_CERT_FILE).foreach {
      f => k8ConfBuilder = k8ConfBuilder.withClientCertFile(f)
    }

    val k8ClientConfig = k8ConfBuilder.build
    Utils.tryWithResource(new DefaultKubernetesClient(k8ClientConfig)) { kubernetesClient =>
      val kubernetesComponentCleaner = new KubernetesComponentCleaner(kubernetesClient)
      val submitServerSecret = kubernetesClient.secrets().createNew()
        .withNewMetadata()
          .withName(secretName)
          .endMetadata()
        .withData(Map((SUBMISSION_APP_SECRET_NAME, secretBase64String)).asJava)
        .withType("Opaque")
        .done()
      kubernetesComponentCleaner.registerOrUpdateSecret(submitServerSecret)
      try {
        val (sslEnvs, sslVolumes, sslVolumeMounts, sslSecrets) = configureSsl(
          kubernetesClient,
          kubernetesComponentCleaner,
          driverSubmitSslOptions,
          isKeyStoreLocalFile)
        sslSecrets.foreach(kubernetesComponentCleaner.registerOrUpdateSecret)
        // start outer watch for status logging of driver pod
        val driverPodCompletedLatch = new CountDownLatch(1)
        // only enable interval logging if in waitForAppCompletion mode
        val loggingInterval = if (waitForAppCompletion) sparkConf.get(REPORT_INTERVAL) else 0
        val loggingWatch = new LoggingPodStatusWatcher(driverPodCompletedLatch, kubernetesAppId,
          loggingInterval)
        Utils.tryWithResource(kubernetesClient
            .pods()
            .withName(kubernetesAppId)
            .watch(loggingWatch)) { _ =>
          val (driverPod, driverService) = launchDriverKubernetesComponents(
            kubernetesClient,
            kubernetesComponentCleaner,
            parsedCustomLabels,
            submitServerSecret,
            driverSubmitSslOptions,
            sslSecrets,
            sslVolumes,
            sslVolumeMounts,
            sslEnvs,
            isKeyStoreLocalFile)
          configureOwnerReferences(
            kubernetesClient,
            kubernetesComponentCleaner,
            submitServerSecret,
            sslSecrets,
            driverPod,
            driverService)
          submitApplicationToDriverServer(
            kubernetesClient,
            kubernetesComponentCleaner,
            driverSubmitSslOptions,
            driverService,
            submitterLocalFiles,
            submitterLocalJars)
          // Now that the application has started, persist the components that were created beyond
          // the shutdown hook. We still want to purge the one-time secrets, so do not unregister
          // those.
          kubernetesComponentCleaner.unregisterPod(driverPod)
          kubernetesComponentCleaner.unregisterService(driverService)
          // wait if configured to do so
          if (waitForAppCompletion) {
            logInfo(s"Waiting for application $kubernetesAppId to finish...")
            driverPodCompletedLatch.await()
            logInfo(s"Application $kubernetesAppId finished.")
          } else {
            logInfo(s"Application $kubernetesAppId successfully launched.")
          }
        }
      } finally {
        kubernetesComponentCleaner.deleteAllRegisteredComponentsFromKubernetes()
      }
    }
  }

  private def submitApplicationToDriverServer(
      kubernetesClient: KubernetesClient,
      kubernetesComponentCleaner: KubernetesComponentCleaner,
      driverSubmitSslOptions: SSLOptions,
      driverService: Service,
      submitterLocalFiles: Iterable[String],
      submitterLocalJars: Iterable[String]): Unit = {
    sparkConf.getOption("spark.app.id").foreach { id =>
      logWarning(s"Warning: Provided app id in spark.app.id as $id will be" +
        s" overridden as $kubernetesAppId")
    }
    sparkConf.set(KUBERNETES_DRIVER_POD_NAME, kubernetesAppId)
    sparkConf.set(KUBERNETES_DRIVER_SERVICE_NAME, driverService.getMetadata.getName)
    sparkConf.set("spark.app.id", kubernetesAppId)
    sparkConf.setIfMissing("spark.app.name", appName)
    sparkConf.setIfMissing("spark.driver.port", DEFAULT_DRIVER_PORT.toString)
    sparkConf.setIfMissing("spark.blockmanager.port",
      DEFAULT_BLOCKMANAGER_PORT.toString)
    val driverSubmitter = buildDriverSubmissionClient(kubernetesClient, driverService,
      driverSubmitSslOptions)
    // Sanity check to see if the driver submitter is even reachable.
    driverSubmitter.ping()
    logInfo(s"Submitting local resources to driver pod for application " +
      s"$kubernetesAppId ...")
    val submitRequest = buildSubmissionRequest(submitterLocalFiles, submitterLocalJars)
    driverSubmitter.submitApplication(submitRequest)
    logInfo("Successfully submitted local resources and driver configuration to" +
      " driver pod.")
    // After submitting, adjust the service to only expose the Spark UI
    val uiServiceType = if (sparkConf.get(EXPOSE_KUBERNETES_DRIVER_SERVICE_UI_PORT)) "NodePort"
      else "ClusterIP"
    val uiServicePort = new ServicePortBuilder()
      .withName(UI_PORT_NAME)
      .withPort(uiPort)
      .withNewTargetPort(uiPort)
      .build()
<<<<<<< HEAD
    val clusterIPService = kubernetesClient
      .services()
      .withName(kubernetesAppId)
      .edit()
        .editSpec()
          .withType("ClusterIP")
          .withPorts(uiServicePort)
          .endSpec()
        .done()
    kubernetesComponentCleaner.registerOrUpdateService(clusterIPService)
=======
    kubernetesClient.services().withName(kubernetesAppId).edit().editSpec()
      .withType(uiServiceType)
      .withPorts(uiServicePort)
      .endSpec()
      .done()
>>>>>>> 25a209bf
    logInfo("Finished submitting application to Kubernetes.")
  }

  private def launchDriverKubernetesComponents(
      kubernetesClient: KubernetesClient,
      kubernetesComponentCleaner: KubernetesComponentCleaner,
      parsedCustomLabels: Map[String, String],
      submitServerSecret: Secret,
      driverSubmitSslOptions: SSLOptions,
      sslSecrets: Array[Secret],
      sslVolumes: Array[Volume],
      sslVolumeMounts: Array[VolumeMount],
      sslEnvs: Array[EnvVar],
      isKeyStoreLocalFile: Boolean): (Pod, Service) = {
    val endpointsReadyFuture = SettableFuture.create[Endpoints]
    val endpointsReadyWatcher = new DriverEndpointsReadyWatcher(endpointsReadyFuture)
    val serviceReadyFuture = SettableFuture.create[Service]
    val driverKubernetesSelectors = (Map(
      SPARK_DRIVER_LABEL -> kubernetesAppId,
      SPARK_APP_ID_LABEL -> kubernetesAppId,
      SPARK_APP_NAME_LABEL -> appName)
      ++ parsedCustomLabels).asJava
    val serviceReadyWatcher = new DriverServiceReadyWatcher(serviceReadyFuture)
    val podReadyFuture = SettableFuture.create[Pod]
    val podWatcher = new DriverPodReadyWatcher(podReadyFuture)
    Utils.tryWithResource(kubernetesClient
        .pods()
        .withName(kubernetesAppId)
        .watch(podWatcher)) { _ =>
      Utils.tryWithResource(kubernetesClient
          .services()
          .withName(kubernetesAppId)
          .watch(serviceReadyWatcher)) { _ =>
        Utils.tryWithResource(kubernetesClient
            .endpoints()
            .withName(kubernetesAppId)
            .watch(endpointsReadyWatcher)) { _ =>
          val driverService = createDriverService(
            kubernetesClient,
            driverKubernetesSelectors,
            submitServerSecret)
          kubernetesComponentCleaner.registerOrUpdateService(driverService)
          val driverPod = createDriverPod(
            kubernetesClient,
            driverKubernetesSelectors,
            submitServerSecret,
            driverSubmitSslOptions,
            sslVolumes,
            sslVolumeMounts,
            sslEnvs)
          kubernetesComponentCleaner.registerOrUpdatePod(driverPod)
          waitForReadyKubernetesComponents(kubernetesClient, endpointsReadyFuture,
            serviceReadyFuture, podReadyFuture)
          (driverPod, driverService)
        }
      }
    }
  }

  /**
   * Sets the owner reference for all the kubernetes components to link to the driver pod.
   *
   * @return The driver service after it has been adjusted to reflect the new owner
   * reference.
   */
  private def configureOwnerReferences(
      kubernetesClient: KubernetesClient,
      kubernetesComponentCleaner: KubernetesComponentCleaner,
      submitServerSecret: Secret,
      sslSecrets: Array[Secret],
      driverPod: Pod,
      driverService: Service): Service = {
    val driverPodOwnerRef = new OwnerReferenceBuilder()
      .withName(driverPod.getMetadata.getName)
      .withUid(driverPod.getMetadata.getUid)
      .withApiVersion(driverPod.getApiVersion)
      .withKind(driverPod.getKind)
      .withController(true)
      .build()
    sslSecrets.foreach(secret => {
      val updatedSecret = kubernetesClient.secrets().withName(secret.getMetadata.getName).edit()
        .editMetadata()
        .addToOwnerReferences(driverPodOwnerRef)
        .endMetadata()
        .done()
      kubernetesComponentCleaner.registerOrUpdateSecret(updatedSecret)
    })
    val updatedSubmitServerSecret = kubernetesClient
      .secrets()
      .withName(submitServerSecret.getMetadata.getName)
      .edit()
        .editMetadata()
          .addToOwnerReferences(driverPodOwnerRef)
          .endMetadata()
        .done()
    kubernetesComponentCleaner.registerOrUpdateSecret(updatedSubmitServerSecret)
    val updatedService = kubernetesClient
      .services()
      .withName(driverService.getMetadata.getName)
      .edit()
        .editMetadata()
          .addToOwnerReferences(driverPodOwnerRef)
          .endMetadata()
        .done()
    kubernetesComponentCleaner.registerOrUpdateService(updatedService)
    updatedService
  }

  private def waitForReadyKubernetesComponents(
      kubernetesClient: KubernetesClient,
      endpointsReadyFuture: SettableFuture[Endpoints],
      serviceReadyFuture: SettableFuture[Service],
      podReadyFuture: SettableFuture[Pod]) = {
    try {
      podReadyFuture.get(driverSubmitTimeoutSecs, TimeUnit.SECONDS)
      logInfo("Driver pod successfully created in Kubernetes cluster.")
    } catch {
      case e: Throwable =>
        val finalErrorMessage: String = buildSubmitFailedErrorMessage(kubernetesClient, e)
        logError(finalErrorMessage, e)
        throw new SparkException(finalErrorMessage, e)
    }
    try {
      serviceReadyFuture.get(driverSubmitTimeoutSecs, TimeUnit.SECONDS)
      logInfo("Driver service created successfully in Kubernetes.")
    } catch {
      case e: Throwable =>
        throw new SparkException(s"The driver service was not ready" +
          s" in $driverSubmitTimeoutSecs seconds.", e)
    }
    try {
      endpointsReadyFuture.get(driverSubmitTimeoutSecs, TimeUnit.SECONDS)
      logInfo("Driver endpoints ready to receive application submission")
    } catch {
      case e: Throwable =>
        throw new SparkException(s"The driver service endpoint was not ready" +
          s" in $driverSubmitTimeoutSecs seconds.", e)
    }
  }

  private def createDriverService(
      kubernetesClient: KubernetesClient,
      driverKubernetesSelectors: java.util.Map[String, String],
      submitServerSecret: Secret): Service = {
    val driverSubmissionServicePort = new ServicePortBuilder()
      .withName(SUBMISSION_SERVER_PORT_NAME)
      .withPort(SUBMISSION_SERVER_PORT)
      .withNewTargetPort(SUBMISSION_SERVER_PORT)
      .build()
    kubernetesClient.services().createNew()
      .withNewMetadata()
        .withName(kubernetesAppId)
        .withLabels(driverKubernetesSelectors)
        .endMetadata()
      .withNewSpec()
        .withType("NodePort")
        .withSelector(driverKubernetesSelectors)
        .withPorts(driverSubmissionServicePort)
        .endSpec()
      .done()
  }

  private def createDriverPod(
      kubernetesClient: KubernetesClient,
      driverKubernetesSelectors: util.Map[String, String],
      submitServerSecret: Secret,
      driverSubmitSslOptions: SSLOptions,
      sslVolumes: Array[Volume],
      sslVolumeMounts: Array[VolumeMount],
      sslEnvs: Array[EnvVar]): Pod = {
    val containerPorts = buildContainerPorts()
    val probePingHttpGet = new HTTPGetActionBuilder()
      .withScheme(if (driverSubmitSslOptions.enabled) "HTTPS" else "HTTP")
      .withPath("/v1/submissions/ping")
      .withNewPort(SUBMISSION_SERVER_PORT_NAME)
      .build()
    kubernetesClient.pods().createNew()
      .withNewMetadata()
        .withName(kubernetesAppId)
        .withLabels(driverKubernetesSelectors)
        .endMetadata()
      .withNewSpec()
        .withRestartPolicy("OnFailure")
        .addNewVolume()
          .withName(SUBMISSION_APP_SECRET_VOLUME_NAME)
          .withNewSecret()
            .withSecretName(submitServerSecret.getMetadata.getName)
            .endSecret()
          .endVolume()
        .addToVolumes(sslVolumes: _*)
        .withServiceAccount(serviceAccount)
        .addNewContainer()
          .withName(DRIVER_CONTAINER_NAME)
          .withImage(driverDockerImage)
          .withImagePullPolicy("IfNotPresent")
          .addNewVolumeMount()
            .withName(SUBMISSION_APP_SECRET_VOLUME_NAME)
            .withMountPath(secretDirectory)
            .withReadOnly(true)
            .endVolumeMount()
          .addToVolumeMounts(sslVolumeMounts: _*)
          .addNewEnv()
            .withName(ENV_SUBMISSION_SECRET_LOCATION)
            .withValue(s"$secretDirectory/$SUBMISSION_APP_SECRET_NAME")
            .endEnv()
          .addNewEnv()
            .withName(ENV_SUBMISSION_SERVER_PORT)
            .withValue(SUBMISSION_SERVER_PORT.toString)
            .endEnv()
          .addToEnv(sslEnvs: _*)
          .withPorts(containerPorts.asJava)
          .withNewReadinessProbe().withHttpGet(probePingHttpGet).endReadinessProbe()
          .endContainer()
        .endSpec()
      .done()
  }

  private class DriverPodReadyWatcher(resolvedDriverPod: SettableFuture[Pod]) extends Watcher[Pod] {
    override def eventReceived(action: Action, pod: Pod): Unit = {
      if ((action == Action.ADDED || action == Action.MODIFIED)
          && pod.getStatus.getPhase == "Running"
          && !resolvedDriverPod.isDone) {
        pod.getStatus
          .getContainerStatuses
          .asScala
          .find(status =>
            status.getName == DRIVER_CONTAINER_NAME && status.getReady)
          .foreach { _ => resolvedDriverPod.set(pod) }
      }
    }

    override def onClose(cause: KubernetesClientException): Unit = {
      logDebug("Driver pod readiness watch closed.", cause)
    }
  }

  private class DriverEndpointsReadyWatcher(resolvedDriverEndpoints: SettableFuture[Endpoints])
      extends Watcher[Endpoints] {
    override def eventReceived(action: Action, endpoints: Endpoints): Unit = {
      if ((action == Action.ADDED) || (action == Action.MODIFIED)
          && endpoints.getSubsets.asScala.nonEmpty
          && endpoints.getSubsets.asScala.exists(_.getAddresses.asScala.nonEmpty)
          && !resolvedDriverEndpoints.isDone) {
        resolvedDriverEndpoints.set(endpoints)
      }
    }

    override def onClose(cause: KubernetesClientException): Unit = {
      logDebug("Driver endpoints readiness watch closed.", cause)
    }
  }

  private class DriverServiceReadyWatcher(resolvedDriverService: SettableFuture[Service])
      extends Watcher[Service] {
    override def eventReceived(action: Action, service: Service): Unit = {
      if ((action == Action.ADDED) || (action == Action.MODIFIED)
          && !resolvedDriverService.isDone) {
        resolvedDriverService.set(service)
      }
    }

    override def onClose(cause: KubernetesClientException): Unit = {
      logDebug("Driver service readiness watch closed.", cause)
    }
  }

  private def parseDriverSubmitSslOptions(): (SSLOptions, Boolean) = {
    val maybeKeyStore = sparkConf.get(KUBERNETES_DRIVER_SUBMIT_KEYSTORE)
    val resolvedSparkConf = sparkConf.clone()
    val (isLocalKeyStore, resolvedKeyStore) = maybeKeyStore.map(keyStore => {
      (KubernetesFileUtils.isUriLocalFile(keyStore),
        Option.apply(Utils.resolveURI(keyStore).getPath))
    }).getOrElse((false, Option.empty[String]))
    resolvedKeyStore.foreach {
      resolvedSparkConf.set(KUBERNETES_DRIVER_SUBMIT_KEYSTORE, _)
    }
    sparkConf.get(KUBERNETES_DRIVER_SUBMIT_TRUSTSTORE).foreach { trustStore =>
      if (KubernetesFileUtils.isUriLocalFile(trustStore)) {
        resolvedSparkConf.set(KUBERNETES_DRIVER_SUBMIT_TRUSTSTORE,
          Utils.resolveURI(trustStore).getPath)
      } else {
        throw new SparkException(s"Invalid trustStore URI $trustStore; trustStore URI" +
          " for submit server must have no scheme, or scheme file://")
      }
    }
    val securityManager = new SecurityManager(resolvedSparkConf)
    (securityManager.getSSLOptions(KUBERNETES_SUBMIT_SSL_NAMESPACE), isLocalKeyStore)
  }

  private def configureSsl(
      kubernetesClient: KubernetesClient,
      kubernetesComponentCleaner: KubernetesComponentCleaner,
      driverSubmitSslOptions: SSLOptions,
      isKeyStoreLocalFile: Boolean):
      (Array[EnvVar], Array[Volume], Array[VolumeMount], Array[Secret]) = {
    if (driverSubmitSslOptions.enabled) {
      val sslSecretsMap = mutable.HashMap[String, String]()
      val sslEnvs = mutable.Buffer[EnvVar]()
      val secrets = mutable.Buffer[Secret]()
      driverSubmitSslOptions.keyStore.foreach(store => {
        val resolvedKeyStoreFile = if (isKeyStoreLocalFile) {
          if (!store.isFile) {
            throw new SparkException(s"KeyStore specified at $store is not a file or" +
              s" does not exist.")
          }
          val keyStoreBytes = Files.toByteArray(store)
          val keyStoreBase64 = Base64.encodeBase64String(keyStoreBytes)
          sslSecretsMap += (SUBMISSION_SSL_KEYSTORE_SECRET_NAME -> keyStoreBase64)
          s"$sslSecretsDirectory/$SUBMISSION_SSL_KEYSTORE_SECRET_NAME"
        } else {
          store.getAbsolutePath
        }
        sslEnvs += new EnvVarBuilder()
          .withName(ENV_SUBMISSION_KEYSTORE_FILE)
          .withValue(resolvedKeyStoreFile)
          .build()
      })
      driverSubmitSslOptions.keyStorePassword.foreach(password => {
        val passwordBase64 = Base64.encodeBase64String(password.getBytes(Charsets.UTF_8))
        sslSecretsMap += (SUBMISSION_SSL_KEYSTORE_PASSWORD_SECRET_NAME -> passwordBase64)
        sslEnvs += new EnvVarBuilder()
          .withName(ENV_SUBMISSION_KEYSTORE_PASSWORD_FILE)
          .withValue(s"$sslSecretsDirectory/$SUBMISSION_SSL_KEYSTORE_PASSWORD_SECRET_NAME")
          .build()
      })
      driverSubmitSslOptions.keyPassword.foreach(password => {
        val passwordBase64 = Base64.encodeBase64String(password.getBytes(Charsets.UTF_8))
        sslSecretsMap += (SUBMISSION_SSL_KEY_PASSWORD_SECRET_NAME -> passwordBase64)
        sslEnvs += new EnvVarBuilder()
          .withName(ENV_SUBMISSION_KEYSTORE_KEY_PASSWORD_FILE)
          .withValue(s"$sslSecretsDirectory/$SUBMISSION_SSL_KEY_PASSWORD_SECRET_NAME")
          .build()
      })
      driverSubmitSslOptions.keyStoreType.foreach(storeType => {
        sslEnvs += new EnvVarBuilder()
          .withName(ENV_SUBMISSION_KEYSTORE_TYPE)
          .withValue(storeType)
          .build()
      })
      sslEnvs += new EnvVarBuilder()
        .withName(ENV_SUBMISSION_USE_SSL)
        .withValue("true")
        .build()
      val sslVolume = new VolumeBuilder()
        .withName(SUBMISSION_SSL_SECRETS_VOLUME_NAME)
        .withNewSecret()
          .withSecretName(sslSecretsName)
          .endSecret()
        .build()
      val sslVolumeMount = new VolumeMountBuilder()
        .withName(SUBMISSION_SSL_SECRETS_VOLUME_NAME)
        .withReadOnly(true)
        .withMountPath(sslSecretsDirectory)
        .build()
      val sslSecrets = kubernetesClient.secrets().createNew()
        .withNewMetadata()
        .withName(sslSecretsName)
        .endMetadata()
        .withData(sslSecretsMap.asJava)
        .withType("Opaque")
        .done()
      kubernetesComponentCleaner.registerOrUpdateSecret(sslSecrets)
      secrets += sslSecrets
      (sslEnvs.toArray, Array(sslVolume), Array(sslVolumeMount), secrets.toArray)
    } else {
      (Array[EnvVar](), Array[Volume](), Array[VolumeMount](), Array[Secret]())
    }
  }

  private def buildSubmitFailedErrorMessage(
      kubernetesClient: KubernetesClient,
      e: Throwable): String = {
    val driverPod = try {
      kubernetesClient.pods().withName(kubernetesAppId).get()
    } catch {
      case throwable: Throwable =>
        logError(s"Timed out while waiting $driverSubmitTimeoutSecs seconds for the" +
          " driver pod to start, but an error occurred while fetching the driver" +
          " pod's details.", throwable)
        throw new SparkException(s"Timed out while waiting $driverSubmitTimeoutSecs" +
          " seconds for the driver pod to start. Unfortunately, in attempting to fetch" +
          " the latest state of the pod, another error was thrown. Check the logs for" +
          " the error that was thrown in looking up the driver pod.", e)
    }
    val topLevelMessage = s"The driver pod with name ${driverPod.getMetadata.getName}" +
      s" in namespace ${driverPod.getMetadata.getNamespace} was not ready in" +
      s" $driverSubmitTimeoutSecs seconds."
    val podStatusPhase = if (driverPod.getStatus.getPhase != null) {
      s"Latest phase from the pod is: ${driverPod.getStatus.getPhase}"
    } else {
      "The pod had no final phase."
    }
    val podStatusMessage = if (driverPod.getStatus.getMessage != null) {
      s"Latest message from the pod is: ${driverPod.getStatus.getMessage}"
    } else {
      "The pod had no final message."
    }
    val failedDriverContainerStatusString = driverPod.getStatus
      .getContainerStatuses
      .asScala
      .find(_.getName == DRIVER_CONTAINER_NAME)
      .map(status => {
        val lastState = status.getState
        if (lastState.getRunning != null) {
          "Driver container last state: Running\n" +
            s"Driver container started at: ${lastState.getRunning.getStartedAt}"
        } else if (lastState.getWaiting != null) {
          "Driver container last state: Waiting\n" +
            s"Driver container wait reason: ${lastState.getWaiting.getReason}\n" +
            s"Driver container message: ${lastState.getWaiting.getMessage}\n"
        } else if (lastState.getTerminated != null) {
          "Driver container last state: Terminated\n" +
            s"Driver container started at: ${lastState.getTerminated.getStartedAt}\n" +
            s"Driver container finished at: ${lastState.getTerminated.getFinishedAt}\n" +
            s"Driver container exit reason: ${lastState.getTerminated.getReason}\n" +
            s"Driver container exit code: ${lastState.getTerminated.getExitCode}\n" +
            s"Driver container message: ${lastState.getTerminated.getMessage}"
        } else {
          "Driver container last state: Unknown"
        }
      }).getOrElse("The driver container wasn't found in the pod; expected to find" +
      s" container with name $DRIVER_CONTAINER_NAME")
    s"$topLevelMessage\n" +
      s"$podStatusPhase\n" +
      s"$podStatusMessage\n\n$failedDriverContainerStatusString"
  }

  private def buildContainerPorts(): Seq[ContainerPort] = {
    Seq((DRIVER_PORT_NAME, sparkConf.getInt("spark.driver.port", DEFAULT_DRIVER_PORT)),
      (BLOCK_MANAGER_PORT_NAME,
        sparkConf.getInt("spark.blockManager.port", DEFAULT_BLOCKMANAGER_PORT)),
      (SUBMISSION_SERVER_PORT_NAME, SUBMISSION_SERVER_PORT),
      (UI_PORT_NAME, uiPort)).map(port => new ContainerPortBuilder()
        .withName(port._1)
        .withContainerPort(port._2)
        .build())
  }

  private def buildSubmissionRequest(
      submitterLocalFiles: Iterable[String],
      submitterLocalJars: Iterable[String]): KubernetesCreateSubmissionRequest = {
    val mainResourceUri = Utils.resolveURI(mainAppResource)
    val resolvedAppResource: AppResource = Option(mainResourceUri.getScheme)
        .getOrElse("file") match {
      case "file" =>
        val appFile = new File(mainResourceUri.getPath)
        val fileBytes = Files.toByteArray(appFile)
        val fileBase64 = Base64.encodeBase64String(fileBytes)
        UploadedAppResource(resourceBase64Contents = fileBase64, name = appFile.getName)
      case "local" => ContainerAppResource(mainAppResource)
      case other => RemoteAppResource(other)
    }
    val uploadFilesBase64Contents = CompressionUtils.createTarGzip(submitterLocalFiles.map(
      Utils.resolveURI(_).getPath))
    val uploadJarsBase64Contents = CompressionUtils.createTarGzip(submitterLocalJars.map(
      Utils.resolveURI(_).getPath))
    KubernetesCreateSubmissionRequest(
      appResource = resolvedAppResource,
      mainClass = mainClass,
      appArgs = appArgs,
      secret = secretBase64String,
      sparkProperties = sparkConf.getAll.toMap,
      uploadedJarsBase64Contents = uploadJarsBase64Contents,
      uploadedFilesBase64Contents = uploadFilesBase64Contents)
  }

  private def buildDriverSubmissionClient(
      kubernetesClient: KubernetesClient,
      service: Service,
      driverSubmitSslOptions: SSLOptions): KubernetesSparkRestApi = {
    val urlScheme = if (driverSubmitSslOptions.enabled) {
      "https"
    } else {
      logWarning("Submitting application details, application secret, and local" +
        " jars to the cluster over an insecure connection. You should configure SSL" +
        " to secure this step.")
      "http"
    }
    val servicePort = service.getSpec.getPorts.asScala
      .filter(_.getName == SUBMISSION_SERVER_PORT_NAME)
      .head.getNodePort
    val nodeUrls = kubernetesClient.nodes.list.getItems.asScala
      .filterNot(node => node.getSpec.getUnschedulable != null &&
        node.getSpec.getUnschedulable)
      .flatMap(_.getStatus.getAddresses.asScala)
      // The list contains hostnames, internal and external IP addresses.
      // (https://kubernetes.io/docs/admin/node/#addresses)
      // we want only external IP addresses and legacyHostIP addresses in our list
      // legacyHostIPs are deprecated and will be removed in the future.
      // (https://github.com/kubernetes/kubernetes/issues/9267)
      .filter(address => address.getType == "ExternalIP" || address.getType == "LegacyHostIP")
      .map(address => {
        s"$urlScheme://${address.getAddress}:$servicePort"
      }).toSet
    require(nodeUrls.nonEmpty, "No nodes found to contact the driver!")
    val (trustManager, sslContext): (X509TrustManager, SSLContext) =
      if (driverSubmitSslOptions.enabled) {
        buildSslConnectionConfiguration(driverSubmitSslOptions)
      } else {
        (null, SSLContext.getDefault)
      }
    HttpClientUtil.createClient[KubernetesSparkRestApi](
      uris = nodeUrls,
      maxRetriesPerServer = 3,
      sslSocketFactory = sslContext.getSocketFactory,
      trustContext = trustManager,
      connectTimeoutMillis = 5000)
  }

  private def buildSslConnectionConfiguration(driverSubmitSslOptions: SSLOptions) = {
    driverSubmitSslOptions.trustStore.map(trustStoreFile => {
      val trustManagerFactory = TrustManagerFactory.getInstance(
        TrustManagerFactory.getDefaultAlgorithm)
      val trustStore = KeyStore.getInstance(
        driverSubmitSslOptions.trustStoreType.getOrElse(KeyStore.getDefaultType))
      if (!trustStoreFile.isFile) {
        throw new SparkException(s"TrustStore file at ${trustStoreFile.getAbsolutePath}" +
          s" does not exist or is not a file.")
      }
      Utils.tryWithResource(new FileInputStream(trustStoreFile)) { trustStoreStream =>
        driverSubmitSslOptions.trustStorePassword match {
          case Some(password) =>
            trustStore.load(trustStoreStream, password.toCharArray)
          case None => trustStore.load(trustStoreStream, null)
        }
      }
      trustManagerFactory.init(trustStore)
      val trustManagers = trustManagerFactory.getTrustManagers
      val sslContext = SSLContext.getInstance("TLSv1.2")
      sslContext.init(null, trustManagers, SECURE_RANDOM)
      (trustManagers(0).asInstanceOf[X509TrustManager], sslContext)
    }).getOrElse((null, SSLContext.getDefault))
  }

  private def parseCustomLabels(maybeLabels: Option[String]): Map[String, String] = {
    maybeLabels.map(labels => {
      labels.split(",").map(_.trim).filterNot(_.isEmpty).map(label => {
        label.split("=", 2).toSeq match {
          case Seq(k, v) =>
            require(k != SPARK_APP_ID_LABEL, "Label with key" +
              s" $SPARK_APP_ID_LABEL cannot be used in" +
              " spark.kubernetes.driver.labels, as it is reserved for Spark's" +
              " internal configuration.")
            (k, v)
          case _ =>
            throw new SparkException("Custom labels set by spark.kubernetes.driver.labels" +
              " must be a comma-separated list of key-value pairs, with format <key>=<value>." +
              s" Got label: $label. All labels: $labels")
        }
      }).toMap
    }).getOrElse(Map.empty[String, String])
  }
}

private[spark] object Client extends Logging {

  private[spark] val SECURE_RANDOM = new SecureRandom()

  def main(args: Array[String]): Unit = {
    require(args.length >= 2, s"Too few arguments. Usage: ${getClass.getName} <mainAppResource>" +
      s" <mainClass> [<application arguments>]")
    val mainAppResource = args(0)
    val mainClass = args(1)
    val appArgs = args.drop(2)
    val sparkConf = new SparkConf(true)
    new Client(
      mainAppResource = mainAppResource,
      mainClass = mainClass,
      sparkConf = sparkConf,
      appArgs = appArgs).run()
  }

  def resolveK8sMaster(rawMasterString: String): String = {
    if (!rawMasterString.startsWith("k8s://")) {
      throw new IllegalArgumentException("Master URL should start with k8s:// in Kubernetes mode.")
    }
    val masterWithoutK8sPrefix = rawMasterString.replaceFirst("k8s://", "")
    if (masterWithoutK8sPrefix.startsWith("http://")
        || masterWithoutK8sPrefix.startsWith("https://")) {
      masterWithoutK8sPrefix
    } else {
      val resolvedURL = s"https://$masterWithoutK8sPrefix"
      logDebug(s"No scheme specified for kubernetes master URL, so defaulting to https. Resolved" +
        s" URL is $resolvedURL")
      resolvedURL
    }
  }
}<|MERGE_RESOLUTION|>--- conflicted
+++ resolved
@@ -214,24 +214,13 @@
       .withPort(uiPort)
       .withNewTargetPort(uiPort)
       .build()
-<<<<<<< HEAD
-    val clusterIPService = kubernetesClient
-      .services()
-      .withName(kubernetesAppId)
-      .edit()
-        .editSpec()
-          .withType("ClusterIP")
-          .withPorts(uiServicePort)
-          .endSpec()
-        .done()
-    kubernetesComponentCleaner.registerOrUpdateService(clusterIPService)
-=======
-    kubernetesClient.services().withName(kubernetesAppId).edit().editSpec()
-      .withType(uiServiceType)
-      .withPorts(uiServicePort)
-      .endSpec()
+    val resolvedService = kubernetesClient.services().withName(kubernetesAppId).edit()
+      .editSpec()
+        .withType(uiServiceType)
+        .withPorts(uiServicePort)
+        .endSpec()
       .done()
->>>>>>> 25a209bf
+    kubernetesComponentCleaner.registerOrUpdateService(resolvedService)
     logInfo("Finished submitting application to Kubernetes.")
   }
 
