--- conflicted
+++ resolved
@@ -97,7 +97,7 @@
 
     val k8ClientConfig = k8ConfBuilder.build
     Utils.tryWithResource(new DefaultKubernetesClient(k8ClientConfig))(kubernetesClient => {
-      val secret = kubernetesClient.secrets().createNew()
+      val applicationSubmitSecret = kubernetesClient.secrets().createNew()
         .withNewMetadata()
         .withName(secretName)
         .endMetadata()
@@ -109,110 +109,16 @@
             DRIVER_LAUNCHER_SELECTOR_LABEL -> driverLauncherSelectorValue,
             SPARK_APP_NAME_LABEL -> appName)
           ++ parsedCustomLabels).asJava
-<<<<<<< HEAD
         val containerPorts = buildContainerPorts()
         val submitCompletedFuture = SettableFuture.create[Boolean]
         val secretDirectory = s"$SPARK_SUBMISSION_SECRET_BASE_DIR/$kubernetesAppId"
         val submitPending = new AtomicBoolean(false)
         val podWatcher = new DriverPodWatcher(submitCompletedFuture, submitPending,
-          kubernetesClient, driverKubernetesSelectors)
+          kubernetesClient, applicationSubmitSecret, driverKubernetesSelectors)
         Utils.tryWithResource(kubernetesClient
             .pods()
             .withLabels(driverKubernetesSelectors)
             .watch(podWatcher)) { _ =>
-=======
-        val (servicePorts, containerPorts) = configurePorts()
-        val service = kubernetesClient.services().createNew()
-          .withNewMetadata()
-            .withName(kubernetesAppId)
-            .withLabels(Map(SPARK_APP_NAME_LABEL -> appName).asJava)
-            .endMetadata()
-          .withNewSpec()
-            .withSelector(resolvedSelectors)
-            .withPorts(servicePorts.asJava)
-            .endSpec()
-          .done()
-        sparkConf.set("spark.kubernetes.driver.service.name", service.getMetadata.getName)
-        sparkConf.set("spark.kubernetes.driver.pod.name", kubernetesAppId)
-
-        sparkConf.setIfMissing("spark.driver.port", DEFAULT_DRIVER_PORT.toString)
-        sparkConf.setIfMissing("spark.blockmanager.port", DEFAULT_BLOCKMANAGER_PORT.toString)
-        val submitRequest = buildSubmissionRequest()
-        val submitCompletedFuture = SettableFuture.create[Boolean]
-        val secretDirectory = s"$SPARK_SUBMISSION_SECRET_BASE_DIR/$kubernetesAppId"
-
-        val podWatcher = new Watcher[Pod] {
-          override def eventReceived(action: Action, t: Pod): Unit = {
-            if (action == Action.ADDED) {
-              val ownerRefs = new ArrayBuffer[OwnerReference]
-              ownerRefs += new OwnerReferenceBuilder()
-                .withApiVersion(t.getApiVersion)
-                .withController(true)
-                .withKind(t.getKind)
-                .withName(t.getMetadata.getName)
-                .withUid(t.getMetadata.getUid)
-                .build()
-
-              secret.getMetadata().setOwnerReferences(ownerRefs.asJava)
-              kubernetesClient.secrets().createOrReplace(secret)
-
-              service.getMetadata().setOwnerReferences(ownerRefs.asJava)
-              kubernetesClient.services().createOrReplace(service)
-            }
-
-            if ((action == Action.ADDED || action == Action.MODIFIED)
-                && t.getStatus.getPhase == "Running"
-                && !submitCompletedFuture.isDone) {
-              t.getStatus
-                .getContainerStatuses
-                .asScala
-                .find(status =>
-                  status.getName == DRIVER_LAUNCHER_CONTAINER_NAME && status.getReady) match {
-                case Some(_) =>
-                  try {
-                    val driverLauncher = getDriverLauncherService(
-                      k8ClientConfig, master)
-                    val ping = Retry.retry(5, 5.seconds) {
-                      driverLauncher.ping()
-                    }
-                    ping onFailure {
-                      case t: Throwable =>
-                        if (!submitCompletedFuture.isDone) {
-                          submitCompletedFuture.setException(t)
-                        }
-                    }
-                    val submitComplete = ping andThen {
-                      case Success(_) =>
-                        driverLauncher.create(submitRequest)
-                        submitCompletedFuture.set(true)
-                    }
-                    submitComplete onFailure {
-                      case t: Throwable =>
-                        if (!submitCompletedFuture.isDone) {
-                          submitCompletedFuture.setException(t)
-                        }
-                    }
-                  } catch {
-                    case e: Throwable =>
-                      if (!submitCompletedFuture.isDone) {
-                        submitCompletedFuture.setException(e)
-                        throw e
-                      }
-                  }
-                case None =>
-              }
-            }
-          }
-
-          override def onClose(e: KubernetesClientException): Unit = {
-            if (!submitCompletedFuture.isDone) {
-              submitCompletedFuture.setException(e)
-            }
-          }
-        }
-
-        def createDriverPod(unused: Watch): Unit = {
->>>>>>> c3428f7e
           kubernetesClient.pods().createNew()
             .withNewMetadata()
               .withName(kubernetesAppId)
@@ -222,7 +128,9 @@
               .withRestartPolicy("OnFailure")
               .addNewVolume()
                 .withName(s"spark-submission-secret-volume")
-                .withNewSecret().withSecretName(secret.getMetadata.getName).endSecret()
+                .withNewSecret()
+                  .withSecretName(applicationSubmitSecret.getMetadata.getName)
+                  .endSecret()
                 .endVolume
               .withServiceAccount(serviceAccount)
               .addNewContainer()
@@ -267,7 +175,7 @@
           }
         }
       } finally {
-        kubernetesClient.secrets().delete(secret)
+        kubernetesClient.secrets().delete(applicationSubmitSecret)
       }
     })
   }
@@ -276,6 +184,7 @@
       submitCompletedFuture: SettableFuture[Boolean],
       submitPending: AtomicBoolean,
       kubernetesClient: KubernetesClient,
+      applicationSubmitSecret: Secret,
       driverKubernetesSelectors: java.util.Map[String, String]) extends Watcher[Pod] {
     override def eventReceived(action: Action, pod: Pod): Unit = {
       if ((action == Action.ADDED || action == Action.MODIFIED)
@@ -288,6 +197,17 @@
             .find(status =>
               status.getName == DRIVER_LAUNCHER_CONTAINER_NAME && status.getReady) match {
             case Some(_) =>
+              val ownerRefs = Seq(new OwnerReferenceBuilder()
+                .withName(pod.getMetadata.getName)
+                .withUid(pod.getMetadata.getUid)
+                .withApiVersion(pod.getApiVersion)
+                .withKind(pod.getKind)
+                .withController(true)
+                .build())
+
+              applicationSubmitSecret.getMetadata.setOwnerReferences(ownerRefs.asJava)
+              kubernetesClient.secrets().createOrReplace(applicationSubmitSecret)
+
               val driverLauncherServicePort = new ServicePortBuilder()
                 .withName(DRIVER_LAUNCHER_SERVICE_PORT_NAME)
                 .withPort(DRIVER_LAUNCHER_SERVICE_INTERNAL_PORT)
@@ -297,6 +217,7 @@
                 .withNewMetadata()
                   .withName(kubernetesAppId)
                   .withLabels(driverKubernetesSelectors)
+                  .withOwnerReferences(ownerRefs.asJava)
                   .endMetadata()
                 .withNewSpec()
                   .withType("NodePort")
@@ -307,6 +228,7 @@
               try {
                 sparkConf.set("spark.kubernetes.driver.service.name",
                   service.getMetadata.getName)
+                sparkConf.set("spark.kubernetes.driver.pod.name", kubernetesAppId)
                 sparkConf.setIfMissing("spark.driver.port", DEFAULT_DRIVER_PORT.toString)
                 sparkConf.setIfMissing("spark.blockmanager.port",
                   DEFAULT_BLOCKMANAGER_PORT.toString)
