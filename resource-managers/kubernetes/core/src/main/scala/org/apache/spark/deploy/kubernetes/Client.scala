--- conflicted
+++ resolved
@@ -117,10 +117,7 @@
             DRIVER_LAUNCHER_SELECTOR_LABEL -> driverLauncherSelectorValue,
             SPARK_APP_NAME_LABEL -> appName)
           ++ parsedCustomLabels).asJava
-<<<<<<< HEAD
         val (sslEnvs, sslVolumes, sslVolumeMounts) = configureSsl(kubernetesClient)
-=======
->>>>>>> 7ff6eae3
         val containerPorts = configureContainerPorts()
         val submitCompletedFuture = SettableFuture.create[Boolean]
         val submitPending = new AtomicBoolean(false)
