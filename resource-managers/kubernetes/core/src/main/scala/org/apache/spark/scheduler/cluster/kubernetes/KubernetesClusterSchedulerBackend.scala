--- conflicted
+++ resolved
@@ -103,12 +103,6 @@
   private implicit val requestExecutorContext = ExecutionContext.fromExecutorService(
     ThreadUtils.newDaemonCachedThreadPool("kubernetes-executor-requests"))
 
-<<<<<<< HEAD
-=======
-  private val kubernetesClient = new DriverPodKubernetesClientProvider(conf,
-    Some(kubernetesNamespace)).get
-
->>>>>>> 5e2b205d
   private val driverPod = try {
     kubernetesClient.pods().inNamespace(kubernetesNamespace).
       withName(kubernetesDriverPodName).get()
