--- conflicted
+++ resolved
@@ -159,15 +159,12 @@
       case e: Throwable => logError("Uncaught exception while shutting down controllers.", e)
     }
     try {
-<<<<<<< HEAD
       kubernetesClient.services().withName(kubernetesDriverServiceName).delete()
     } catch {
       case e: Throwable => logError("Uncaught exception while shutting down driver service.", e)
     }
     try {
       logInfo("Closing kubernetes client")
-=======
->>>>>>> 04afcf81
       kubernetesClient.close()
     } catch {
       case e: Throwable => logError("Uncaught exception closing Kubernetes client.", e)
