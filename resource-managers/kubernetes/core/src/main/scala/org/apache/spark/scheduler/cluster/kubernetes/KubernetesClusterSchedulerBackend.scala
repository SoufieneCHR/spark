/*
 * Licensed to the Apache Software Foundation (ASF) under one or more
 * contributor license agreements.  See the NOTICE file distributed with
 * this work for additional information regarding copyright ownership.
 * The ASF licenses this file to You under the Apache License, Version 2.0
 * (the "License"); you may not use this file except in compliance with
 * the License.  You may obtain a copy of the License at
 *
 *    http://www.apache.org/licenses/LICENSE-2.0
 *
 * Unless required by applicable law or agreed to in writing, software
 * distributed under the License is distributed on an "AS IS" BASIS,
 * WITHOUT WARRANTIES OR CONDITIONS OF ANY KIND, either express or implied.
 * See the License for the specific language governing permissions and
 * limitations under the License.
 */
package org.apache.spark.scheduler.cluster.kubernetes

import java.io.Closeable
import java.util.concurrent.TimeUnit
import java.util.concurrent.atomic.{AtomicInteger, AtomicLong, AtomicReference}

import scala.collection.JavaConverters._
import scala.collection.mutable
import scala.concurrent.{ExecutionContext, Future}

<<<<<<< HEAD
import io.fabric8.kubernetes.api.model._
import io.fabric8.kubernetes.client.Watcher.Action
import io.fabric8.kubernetes.client.{KubernetesClientException, Watcher}

import org.apache.spark.deploy.kubernetes.KubernetesClientBuilder
=======
import org.apache.spark.{SparkContext, SparkException}
>>>>>>> 4ac0de13
import org.apache.spark.deploy.kubernetes.config._
import org.apache.spark.deploy.kubernetes.constants._
import org.apache.spark.rpc.{RpcAddress, RpcEndpointAddress, RpcEnv}
import org.apache.spark.scheduler._
import org.apache.spark.scheduler.cluster.CoarseGrainedSchedulerBackend
import org.apache.spark.util.{ThreadUtils, Utils}
import org.apache.spark.{SparkContext, SparkException}

private[spark] class KubernetesClusterSchedulerBackend(scheduler: TaskSchedulerImpl,
                                                       val sc: SparkContext)
  extends CoarseGrainedSchedulerBackend(scheduler, sc.env.rpcEnv) {

  import KubernetesClusterSchedulerBackend._

  private val RUNNING_EXECUTOR_PODS_LOCK = new Object
  private val runningExecutorsToPods = new mutable.HashMap[String, Pod] // Indexed by executor IDs.
  private val runningPodsToExecutors = new mutable.HashMap[Pod, String] // Indexed by executor Pods.
  private val FAILED_PODS_LOCK = new Object
  private val failedPods = new mutable.HashMap[String, ExecutorLossReason] // Indexed by pod names.
  private val EXECUTORS_TO_REMOVE_LOCK = new Object
  private val executorsToRemove = new mutable.HashSet[String]

  private val executorDockerImage = conf.get(EXECUTOR_DOCKER_IMAGE)
  private val kubernetesNamespace = conf.get(KUBERNETES_NAMESPACE)
  private val executorPort = conf.getInt("spark.executor.port", DEFAULT_STATIC_PORT)
  private val blockmanagerPort = conf
    .getInt("spark.blockmanager.port", DEFAULT_BLOCKMANAGER_PORT)

  private val kubernetesDriverPodName = conf
    .get(KUBERNETES_DRIVER_POD_NAME)
    .getOrElse(
      throw new SparkException("Must specify the driver pod name"))

  private val executorMemoryMb = conf.get(org.apache.spark.internal.config.EXECUTOR_MEMORY)
  private val executorMemoryString = conf.get(
    org.apache.spark.internal.config.EXECUTOR_MEMORY.key,
    org.apache.spark.internal.config.EXECUTOR_MEMORY.defaultValueString)

  private val memoryOverheadMb = conf
    .get(KUBERNETES_EXECUTOR_MEMORY_OVERHEAD)
    .getOrElse(math.max((MEMORY_OVERHEAD_FACTOR * executorMemoryMb).toInt,
      MEMORY_OVERHEAD_MIN))
  private val executorMemoryWithOverhead = executorMemoryMb + memoryOverheadMb

  private val executorCores = conf.getOption("spark.executor.cores").getOrElse("1")

  private implicit val requestExecutorContext = ExecutionContext.fromExecutorService(
    ThreadUtils.newDaemonCachedThreadPool("kubernetes-executor-requests"))

  private val kubernetesClient = new DriverPodKubernetesClientProvider(conf, kubernetesNamespace)
    .get

  private val driverPod = try {
    kubernetesClient.pods().inNamespace(kubernetesNamespace).
      withName(kubernetesDriverPodName).get()
  } catch {
    case throwable: Throwable =>
      logError(s"Executor cannot find driver pod.", throwable)
      throw new SparkException(s"Executor cannot find driver pod", throwable)
  }

  override val minRegisteredRatio =
    if (conf.getOption("spark.scheduler.minRegisteredResourcesRatio").isEmpty) {
      0.8
    } else {
      super.minRegisteredRatio
    }

  private val executorWatchResource = new AtomicReference[Closeable]
  private val executorCleanupScheduler = ThreadUtils.newDaemonSingleThreadScheduledExecutor(
    "executor-recovery-worker")
  protected var totalExpectedExecutors = new AtomicInteger(0)


  private val driverUrl = RpcEndpointAddress(
    sc.getConf.get("spark.driver.host"),
    sc.getConf.getInt("spark.driver.port", DEFAULT_DRIVER_PORT),
    CoarseGrainedSchedulerBackend.ENDPOINT_NAME).toString

  private val initialExecutors = getInitialTargetExecutorNumber(1)

  private def getInitialTargetExecutorNumber(defaultNumExecutors: Int = 1): Int = {
    if (Utils.isDynamicAllocationEnabled(conf)) {
      val minNumExecutors = conf.getInt("spark.dynamicAllocation.minExecutors", 0)
      val initialNumExecutors = Utils.getDynamicAllocationInitialExecutors(conf)
      val maxNumExecutors = conf.getInt("spark.dynamicAllocation.maxExecutors", 1)
      require(initialNumExecutors >= minNumExecutors && initialNumExecutors <= maxNumExecutors,
        s"initial executor number $initialNumExecutors must between min executor number " +
          s"$minNumExecutors and max executor number $maxNumExecutors")

      initialNumExecutors
    } else {
      conf.getInt("spark.executor.instances", defaultNumExecutors)
    }
  }

  override def applicationId(): String = conf.get("spark.app.id", super.applicationId())

  override def sufficientResourcesRegistered(): Boolean = {
    totalRegisteredExecutors.get() >= initialExecutors * minRegisteredRatio
  }

  override def start(): Unit = {
    super.start()
    executorWatchResource.set(kubernetesClient.pods().withLabel(SPARK_APP_ID_LABEL, applicationId())
      .watch(new ExecutorPodsWatcher()))
    if (!Utils.isDynamicAllocationEnabled(sc.conf)) {
      doRequestTotalExecutors(initialExecutors)
    }
    executorCleanupScheduler.scheduleWithFixedDelay(executorRecoveryRunnable, 0,
      TimeUnit.SECONDS.toMillis(10), TimeUnit.MILLISECONDS)
  }

  override def stop(): Unit = {
    // TODO investigate why Utils.tryLogNonFatalError() doesn't work in this context.
    // When using Utils.tryLogNonFatalError some of the code fails but without any logs or
    // indication as to why.
    try {
      RUNNING_EXECUTOR_PODS_LOCK.synchronized {
        runningExecutorsToPods.values.foreach(kubernetesClient.pods().delete(_))
        runningPodsToExecutors.clear()
      }
      val resource = executorWatchResource.getAndSet(null)
      if (resource != null) {
        resource.close()
      }
    } catch {
      case e: Throwable => logError("Uncaught exception while shutting down controllers.", e)
    }
    try {
<<<<<<< HEAD
      kubernetesClient.services().withName(kubernetesDriverServiceName).delete()
    } catch {
      case e: Throwable => logError("Uncaught exception while shutting down driver service.", e)
    }
    try {
      logInfo("Closing kubernetes client")
=======
>>>>>>> 4ac0de13
      kubernetesClient.close()
    } catch {
      case e: Throwable => logError("Uncaught exception closing Kubernetes client.", e)
    }
    executorCleanupScheduler.shutdown()
    super.stop()
  }

  private def allocateNewExecutorPod(): (String, Pod) = {
    val executorId = EXECUTOR_ID_COUNTER.incrementAndGet().toString
    val name = s"${applicationId()}-exec-$executorId"

    // hostname must be no longer than 63 characters, so take the last 63 characters of the pod
    // name as the hostname.  This preserves uniqueness since the end of name contains
    // executorId and applicationId
    val hostname = name.substring(Math.max(0, name.length - 63))

    val selectors = Map(SPARK_EXECUTOR_ID_LABEL -> executorId,
      SPARK_APP_ID_LABEL -> applicationId()).asJava
    val executorMemoryQuantity = new QuantityBuilder(false)
      .withAmount(s"${executorMemoryMb}M")
      .build()
    val executorMemoryLimitQuantity = new QuantityBuilder(false)
      .withAmount(s"${executorMemoryWithOverhead}M")
      .build()
    val executorCpuQuantity = new QuantityBuilder(false)
      .withAmount(executorCores)
      .build()
    val requiredEnv = Seq(
      (ENV_EXECUTOR_PORT, executorPort.toString),
      (ENV_DRIVER_URL, driverUrl),
      (ENV_EXECUTOR_CORES, executorCores),
      (ENV_EXECUTOR_MEMORY, executorMemoryString),
      (ENV_APPLICATION_ID, applicationId()),
      (ENV_EXECUTOR_ID, executorId))
      .map(env => new EnvVarBuilder()
        .withName(env._1)
        .withValue(env._2)
        .build()
      ) ++ Seq(
      new EnvVarBuilder()
        .withName(ENV_EXECUTOR_POD_IP)
        .withValueFrom(new EnvVarSourceBuilder()
          .withNewFieldRef("v1", "status.podIP")
          .build())
        .build()
      )
    val requiredPorts = Seq(
      (EXECUTOR_PORT_NAME, executorPort),
      (BLOCK_MANAGER_PORT_NAME, blockmanagerPort))
      .map(port => {
        new ContainerPortBuilder()
          .withName(port._1)
          .withContainerPort(port._2)
          .build()
      })
    try {
      (executorId, kubernetesClient.pods().createNew()
        .withNewMetadata()
          .withName(name)
          .withLabels(selectors)
          .withOwnerReferences()
          .addNewOwnerReference()
            .withController(true)
            .withApiVersion(driverPod.getApiVersion)
            .withKind(driverPod.getKind)
            .withName(driverPod.getMetadata.getName)
            .withUid(driverPod.getMetadata.getUid)
          .endOwnerReference()
        .endMetadata()
        .withNewSpec()
          .withHostname(hostname)
          .addNewContainer()
            .withName(s"executor")
            .withImage(executorDockerImage)
            .withImagePullPolicy("IfNotPresent")
            .withNewResources()
              .addToRequests("memory", executorMemoryQuantity)
              .addToLimits("memory", executorMemoryLimitQuantity)
              .addToRequests("cpu", executorCpuQuantity)
              .addToLimits("cpu", executorCpuQuantity)
              .endResources()
            .withEnv(requiredEnv.asJava)
            .withPorts(requiredPorts.asJava)
            .endContainer()
          .endSpec()
        .done())
    } catch {
      case throwable: Throwable =>
        logError("Failed to allocate executor pod.", throwable)
        throw throwable
    }
  }

  override def doRequestTotalExecutors(requestedTotal: Int): Future[Boolean] = Future[Boolean] {
    RUNNING_EXECUTOR_PODS_LOCK.synchronized {
      logInfo("$requestedTotal is $requestedTotal")
      if (requestedTotal > totalExpectedExecutors.get) {
        logInfo(s"Requesting ${
          requestedTotal - totalExpectedExecutors.get
        }"
          + s" additional executors, expecting total $requestedTotal and currently" +
          s" expected ${totalExpectedExecutors.get}")
        for (i <- 0 until (requestedTotal - totalExpectedExecutors.get)) {
          val (executorId, pod) = allocateNewExecutorPod()
          runningExecutorsToPods.put(executorId, pod)
          runningPodsToExecutors.put(pod, executorId)
        }
      }
      totalExpectedExecutors.set(requestedTotal)
    }
    true
  }

  override def doKillExecutors(executorIds: Seq[String]): Future[Boolean] = Future[Boolean] {
    RUNNING_EXECUTOR_PODS_LOCK.synchronized {
      for (executor <- executorIds) {
        runningExecutorsToPods.remove(executor) match {
          case Some(pod) =>
            kubernetesClient.pods().delete(pod)
            runningPodsToExecutors.remove(pod)
          case None => logWarning(s"Unable to remove pod for unknown executor $executor")
        }
      }
    }
    true
  }

  private class ExecutorPodsWatcher extends Watcher[Pod] {

    private val DEFAULT_CONTAINER_FAILURE_EXIT_STATUS = -1

    override def eventReceived(action: Action, pod: Pod): Unit = {
      if (action == Action.ERROR) {
        val podName = pod.getMetadata.getName
        logDebug(s"Received pod $podName exited event. Reason: " + pod.getStatus.getReason)
        handleErroredPod(pod)
      }
      else if (action == Action.DELETED) {
        val podName = pod.getMetadata.getName
        logDebug(s"Received delete pod $podName event. Reason: " + pod.getStatus.getReason)
        handleDeletedPod(pod)
      }
    }

    override def onClose(cause: KubernetesClientException): Unit = {
      logDebug("Executor pod watch closed.", cause)
    }

    def getContainerExitStatus(pod: Pod): Int = {
      val containerStatuses = pod.getStatus.getContainerStatuses.asScala
      for (containerStatus <- containerStatuses) {
        return getContainerExitStatus(containerStatus)
      }
      DEFAULT_CONTAINER_FAILURE_EXIT_STATUS
    }

    def getContainerExitStatus(containerStatus: ContainerStatus): Int = {
      containerStatus.getState.getTerminated.getExitCode.intValue
    }

    def handleErroredPod(pod: Pod): Unit = {
      val alreadyReleased = RUNNING_EXECUTOR_PODS_LOCK.synchronized {
        runningPodsToExecutors.keySet.foreach(runningPod =>
          if (runningPod.getMetadata.getName == pod.getMetadata.getName) {
            return false
          }
        )
        true
      }

      val containerExitStatus = getContainerExitStatus(pod)
      // container was probably actively killed by the driver.
      val exitReason = if (alreadyReleased) {
        ExecutorExited(containerExitStatus, exitCausedByApp = false,
          s"Container in pod " + pod.getMetadata.getName +
            " exited from explicit termination request.")
      } else {
        val containerExitReason = containerExitStatus match {
          case VMEM_EXCEEDED_EXIT_CODE | PMEM_EXCEEDED_EXIT_CODE =>
            memLimitExceededLogMessage(pod.getStatus.getReason)
          case _ =>
            // Here we can't be sure that that exit was caused by the application but this seems to
            // be the right default since we know the pod was not explicitly deleted by the user.
            "Pod exited with following container exit status code " + containerExitStatus
        }
        ExecutorExited(containerExitStatus, exitCausedByApp = true, containerExitReason)
      }
      FAILED_PODS_LOCK.synchronized {
        failedPods.put(pod.getMetadata.getName, exitReason)
      }
    }

    def handleDeletedPod(pod: Pod): Unit = {
      val exitReason = ExecutorExited(getContainerExitStatus(pod), exitCausedByApp = false,
        "Pod " + pod.getMetadata.getName + " deleted by K8s master")
      FAILED_PODS_LOCK.synchronized {
        failedPods.put(pod.getMetadata.getName, exitReason)
      }
    }
  }

  override def createDriverEndpoint(properties: Seq[(String, String)]): DriverEndpoint = {
    new KubernetesDriverEndpoint(rpcEnv, properties)
  }

  private class KubernetesDriverEndpoint(rpcEnv: RpcEnv, sparkProperties: Seq[(String, String)])
    extends DriverEndpoint(rpcEnv, sparkProperties) {

    override def onDisconnected(rpcAddress: RpcAddress): Unit = {
      addressToExecutorId.get(rpcAddress).foreach { executorId =>
        if (disableExecutor(executorId)) {
          EXECUTORS_TO_REMOVE_LOCK.synchronized {
            executorsToRemove.add(executorId)
          }
        }
      }
    }
  }

  private val executorRecoveryRunnable: Runnable = new Runnable {

    private val MAX_EXECUTOR_LOST_REASON_CHECKS = 10
    private val MAX_ALLOWED_EXECUTOR_RECOVERY_ATTEMPTS = 100
    private val executorsToRecover = new mutable.HashSet[String]
    private val executorAttempts = new mutable.HashMap[String, Int]
    private var recoveredExecutorCount = 0

    override def run() = removeFailedAndRequestNewExecutors()

    def removeFailedAndRequestNewExecutors(): Unit = {
      val localRunningExecutorsToPods = RUNNING_EXECUTOR_PODS_LOCK.synchronized {
        runningExecutorsToPods.toMap
      }
      val localFailedPods = FAILED_PODS_LOCK.synchronized {
        failedPods.toMap
      }
      val localExecutorsToRemove = EXECUTORS_TO_REMOVE_LOCK.synchronized {
        executorsToRemove.toSet
      }
      localExecutorsToRemove.foreach { case (executorId) =>
        localRunningExecutorsToPods.get(executorId) match {
          case Some(pod) =>
            localFailedPods.get(pod.getMetadata.getName) match {
              case Some(executorExited: ExecutorExited) =>
                logDebug(s"Removing executor $executorId with loss reason "
                  + executorExited.message)
                removeExecutor(executorId, executorExited)
                if (!executorExited.exitCausedByApp) {
                  executorsToRecover.add(executorId)
                }
              case None =>
                removeExecutorOrIncrementLossReasonCheckCount(executorId)
            }
          case None =>
            removeExecutorOrIncrementLossReasonCheckCount(executorId)
        }
      }

      executorsToRecover.foreach(executorId =>
        EXECUTORS_TO_REMOVE_LOCK.synchronized {
          executorsToRemove -= executorId
          executorAttempts -= executorId
        }
      )
      if (executorsToRecover.nonEmpty &&
        recoveredExecutorCount < MAX_ALLOWED_EXECUTOR_RECOVERY_ATTEMPTS) {
        requestExecutors(executorsToRecover.size)
        recoveredExecutorCount += executorsToRecover.size
      }
      executorsToRecover.clear()
    }

    def removeExecutorOrIncrementLossReasonCheckCount(executorId: String): Unit = {
      val reasonCheckCount = executorAttempts.getOrElse(executorId, 0)
      if (reasonCheckCount > MAX_EXECUTOR_LOST_REASON_CHECKS) {
        removeExecutor(executorId, SlaveLost("Executor lost for unknown reasons"))
        executorsToRecover.add(executorId)
      } else {
        executorAttempts.put(executorId, reasonCheckCount + 1)
      }
    }
  }
}

private object KubernetesClusterSchedulerBackend {
  private val DEFAULT_STATIC_PORT = 10000
  private val EXECUTOR_ID_COUNTER = new AtomicLong(0L)

  val MEM_REGEX = "[0-9.]+ [KMG]B"
  val VMEM_EXCEEDED_EXIT_CODE = -103
  val PMEM_EXCEEDED_EXIT_CODE = -104

  def memLimitExceededLogMessage(diagnostics: String): String = {
    s"Pod/Container killed for exceeding memory limits.$diagnostics" +
      " Consider boosting spark executor memory overhead."
  }
}
<|MERGE_RESOLUTION|>--- conflicted
+++ resolved
@@ -24,22 +24,17 @@
 import scala.collection.mutable
 import scala.concurrent.{ExecutionContext, Future}
 
-<<<<<<< HEAD
 import io.fabric8.kubernetes.api.model._
+import io.fabric8.kubernetes.client.{KubernetesClientException, Watcher}
 import io.fabric8.kubernetes.client.Watcher.Action
-import io.fabric8.kubernetes.client.{KubernetesClientException, Watcher}
-
-import org.apache.spark.deploy.kubernetes.KubernetesClientBuilder
-=======
+
 import org.apache.spark.{SparkContext, SparkException}
->>>>>>> 4ac0de13
 import org.apache.spark.deploy.kubernetes.config._
 import org.apache.spark.deploy.kubernetes.constants._
 import org.apache.spark.rpc.{RpcAddress, RpcEndpointAddress, RpcEnv}
 import org.apache.spark.scheduler._
 import org.apache.spark.scheduler.cluster.CoarseGrainedSchedulerBackend
 import org.apache.spark.util.{ThreadUtils, Utils}
-import org.apache.spark.{SparkContext, SparkException}
 
 private[spark] class KubernetesClusterSchedulerBackend(scheduler: TaskSchedulerImpl,
                                                        val sc: SparkContext)
@@ -61,6 +56,11 @@
   private val blockmanagerPort = conf
     .getInt("spark.blockmanager.port", DEFAULT_BLOCKMANAGER_PORT)
 
+  private val kubernetesDriverServiceName = conf
+    .get(KUBERNETES_DRIVER_SERVICE_NAME)
+    .getOrElse(
+      throw new SparkException("Must specify the service name the driver is running with"))
+
   private val kubernetesDriverPodName = conf
     .get(KUBERNETES_DRIVER_POD_NAME)
     .getOrElse(
@@ -82,8 +82,8 @@
   private implicit val requestExecutorContext = ExecutionContext.fromExecutorService(
     ThreadUtils.newDaemonCachedThreadPool("kubernetes-executor-requests"))
 
-  private val kubernetesClient = new DriverPodKubernetesClientProvider(conf, kubernetesNamespace)
-    .get
+  private val kubernetesClient = new KubernetesClientBuilder(conf, kubernetesNamespace)
+    .buildFromWithinPod()
 
   private val driverPod = try {
     kubernetesClient.pods().inNamespace(kubernetesNamespace).
@@ -94,7 +94,7 @@
       throw new SparkException(s"Executor cannot find driver pod", throwable)
   }
 
-  override val minRegisteredRatio =
+  override val minRegisteredRatio: Double =
     if (conf.getOption("spark.scheduler.minRegisteredResourcesRatio").isEmpty) {
       0.8
     } else {
@@ -112,7 +112,7 @@
     sc.getConf.getInt("spark.driver.port", DEFAULT_DRIVER_PORT),
     CoarseGrainedSchedulerBackend.ENDPOINT_NAME).toString
 
-  private val initialExecutors = getInitialTargetExecutorNumber(1)
+  private val initialExecutors = getInitialTargetExecutorNumber()
 
   private def getInitialTargetExecutorNumber(defaultNumExecutors: Int = 1): Int = {
     if (Utils.isDynamicAllocationEnabled(conf)) {
@@ -143,7 +143,7 @@
       doRequestTotalExecutors(initialExecutors)
     }
     executorCleanupScheduler.scheduleWithFixedDelay(executorRecoveryRunnable, 0,
-      TimeUnit.SECONDS.toMillis(10), TimeUnit.MILLISECONDS)
+      TimeUnit.SECONDS.toMillis(5), TimeUnit.MILLISECONDS)
   }
 
   override def stop(): Unit = {
@@ -163,15 +163,12 @@
       case e: Throwable => logError("Uncaught exception while shutting down controllers.", e)
     }
     try {
-<<<<<<< HEAD
       kubernetesClient.services().withName(kubernetesDriverServiceName).delete()
     } catch {
       case e: Throwable => logError("Uncaught exception while shutting down driver service.", e)
     }
     try {
       logInfo("Closing kubernetes client")
-=======
->>>>>>> 4ac0de13
       kubernetesClient.close()
     } catch {
       case e: Throwable => logError("Uncaught exception closing Kubernetes client.", e)
@@ -268,7 +265,6 @@
 
   override def doRequestTotalExecutors(requestedTotal: Int): Future[Boolean] = Future[Boolean] {
     RUNNING_EXECUTOR_PODS_LOCK.synchronized {
-      logInfo("$requestedTotal is $requestedTotal")
       if (requestedTotal > totalExpectedExecutors.get) {
         logInfo(s"Requesting ${
           requestedTotal - totalExpectedExecutors.get
@@ -307,12 +303,12 @@
     override def eventReceived(action: Action, pod: Pod): Unit = {
       if (action == Action.ERROR) {
         val podName = pod.getMetadata.getName
-        logDebug(s"Received pod $podName exited event. Reason: " + pod.getStatus.getReason)
+        logInfo(s"Received pod $podName exited event. Reason: " + pod.getStatus.getReason)
         handleErroredPod(pod)
       }
       else if (action == Action.DELETED) {
         val podName = pod.getMetadata.getName
-        logDebug(s"Received delete pod $podName event. Reason: " + pod.getStatus.getReason)
+        logInfo(s"Received delete pod $podName event. Reason: " + pod.getStatus.getReason)
         handleDeletedPod(pod)
       }
     }
@@ -334,15 +330,17 @@
     }
 
     def handleErroredPod(pod: Pod): Unit = {
-      val alreadyReleased = RUNNING_EXECUTOR_PODS_LOCK.synchronized {
-        runningPodsToExecutors.keySet.foreach(runningPod =>
-          if (runningPod.getMetadata.getName == pod.getMetadata.getName) {
-            return false
-          }
-        )
+      def isPodAlreadyReleased(pod: Pod): Boolean = {
+        RUNNING_EXECUTOR_PODS_LOCK.synchronized {
+          runningPodsToExecutors.keySet.foreach(runningPod =>
+            if (runningPod.getMetadata.getName == pod.getMetadata.getName) {
+              return false
+            }
+          )
+        }
         true
       }
-
+      val alreadyReleased = isPodAlreadyReleased(pod)
       val containerExitStatus = getContainerExitStatus(pod)
       // container was probably actively killed by the driver.
       val exitReason = if (alreadyReleased) {
@@ -395,12 +393,10 @@
   private val executorRecoveryRunnable: Runnable = new Runnable {
 
     private val MAX_EXECUTOR_LOST_REASON_CHECKS = 10
-    private val MAX_ALLOWED_EXECUTOR_RECOVERY_ATTEMPTS = 100
     private val executorsToRecover = new mutable.HashSet[String]
-    private val executorAttempts = new mutable.HashMap[String, Int]
-    private var recoveredExecutorCount = 0
-
-    override def run() = removeFailedAndRequestNewExecutors()
+    private val executorReasonChecks = new mutable.HashMap[String, Int]
+
+    override def run(): Unit = removeFailedAndRequestNewExecutors()
 
     def removeFailedAndRequestNewExecutors(): Unit = {
       val localRunningExecutorsToPods = RUNNING_EXECUTOR_PODS_LOCK.synchronized {
@@ -430,28 +426,27 @@
             removeExecutorOrIncrementLossReasonCheckCount(executorId)
         }
       }
-
       executorsToRecover.foreach(executorId =>
         EXECUTORS_TO_REMOVE_LOCK.synchronized {
           executorsToRemove -= executorId
-          executorAttempts -= executorId
+          executorReasonChecks -= executorId
         }
       )
-      if (executorsToRecover.nonEmpty &&
-        recoveredExecutorCount < MAX_ALLOWED_EXECUTOR_RECOVERY_ATTEMPTS) {
+      if (executorsToRecover.nonEmpty) {
         requestExecutors(executorsToRecover.size)
-        recoveredExecutorCount += executorsToRecover.size
       }
       executorsToRecover.clear()
     }
 
+
     def removeExecutorOrIncrementLossReasonCheckCount(executorId: String): Unit = {
-      val reasonCheckCount = executorAttempts.getOrElse(executorId, 0)
+      val reasonCheckCount = executorReasonChecks.getOrElse(executorId, 0)
       if (reasonCheckCount > MAX_EXECUTOR_LOST_REASON_CHECKS) {
         removeExecutor(executorId, SlaveLost("Executor lost for unknown reasons"))
         executorsToRecover.add(executorId)
+        executorReasonChecks -= executorId
       } else {
-        executorAttempts.put(executorId, reasonCheckCount + 1)
+        executorReasonChecks.put(executorId, reasonCheckCount + 1)
       }
     }
   }
@@ -460,10 +455,8 @@
 private object KubernetesClusterSchedulerBackend {
   private val DEFAULT_STATIC_PORT = 10000
   private val EXECUTOR_ID_COUNTER = new AtomicLong(0L)
-
-  val MEM_REGEX = "[0-9.]+ [KMG]B"
-  val VMEM_EXCEEDED_EXIT_CODE = -103
-  val PMEM_EXCEEDED_EXIT_CODE = -104
+  private val VMEM_EXCEEDED_EXIT_CODE = -103
+  private val PMEM_EXCEEDED_EXIT_CODE = -104
 
   def memLimitExceededLogMessage(diagnostics: String): String = {
     s"Pod/Container killed for exceeding memory limits.$diagnostics" +
