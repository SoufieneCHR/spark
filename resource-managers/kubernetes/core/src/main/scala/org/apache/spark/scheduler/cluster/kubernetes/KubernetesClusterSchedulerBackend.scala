--- conflicted
+++ resolved
@@ -212,9 +212,8 @@
     }
   }
 
-<<<<<<< HEAD
   private val objectMapper = new ObjectMapper().registerModule(DefaultScalaModule)
-=======
+
   private def getShuffleClient(): KubernetesExternalShuffleClient = {
     new KubernetesExternalShuffleClient(
       SparkTransportConf.fromSparkConf(conf, "shuffle"),
@@ -222,7 +221,6 @@
       sc.env.securityManager.isAuthenticationEnabled(),
       sc.env.securityManager.isSaslEncryptionEnabled())
   }
->>>>>>> 5e2b205d
 
   private def getInitialTargetExecutorNumber(defaultNumExecutors: Int = 1): Int = {
     if (Utils.isDynamicAllocationEnabled(conf)) {
