/*
 * Licensed to the Apache Software Foundation (ASF) under one or more
 * contributor license agreements.  See the NOTICE file distributed with
 * this work for additional information regarding copyright ownership.
 * The ASF licenses this file to You under the Apache License, Version 2.0
 * (the "License"); you may not use this file except in compliance with
 * the License.  You may obtain a copy of the License at
 *
 *    http://www.apache.org/licenses/LICENSE-2.0
 *
 * Unless required by applicable law or agreed to in writing, software
 * distributed under the License is distributed on an "AS IS" BASIS,
 * WITHOUT WARRANTIES OR CONDITIONS OF ANY KIND, either express or implied.
 * See the License for the specific language governing permissions and
 * limitations under the License.
 */
package org.apache.spark.scheduler.cluster.kubernetes

import java.io.Closeable
<<<<<<< HEAD
import java.util.concurrent.TimeUnit
import java.util.concurrent.atomic.{AtomicInteger, AtomicLong, AtomicReference}

=======
import java.net.InetAddress
import java.util.concurrent.TimeUnit
import java.util.concurrent.atomic.{AtomicInteger, AtomicLong, AtomicReference}

import com.fasterxml.jackson.databind.ObjectMapper
import com.fasterxml.jackson.module.scala.DefaultScalaModule
import io.fabric8.kubernetes.api.model.{ContainerPortBuilder, EnvVarBuilder, EnvVarSourceBuilder, Pod, PodBuilder, QuantityBuilder}
import io.fabric8.kubernetes.client.{KubernetesClient, KubernetesClientException, Watcher}
import io.fabric8.kubernetes.client.Watcher.Action
import org.apache.commons.io.FilenameUtils
import scala.collection.JavaConverters._
>>>>>>> d6a31119
import scala.collection.mutable
import scala.collection.JavaConverters._
import scala.concurrent.{ExecutionContext, Future}

<<<<<<< HEAD
import io.fabric8.kubernetes.api.model._
import io.fabric8.kubernetes.client.{KubernetesClientException, Watcher}
import io.fabric8.kubernetes.client.Watcher.Action

import org.apache.spark.{SparkContext, SparkException}
import org.apache.spark.deploy.kubernetes.config._
import org.apache.spark.deploy.kubernetes.constants._
import org.apache.spark.rpc.{RpcAddress, RpcEndpointAddress, RpcEnv}
import org.apache.spark.scheduler._
=======
import org.apache.spark.{SparkContext, SparkEnv, SparkException}
import org.apache.spark.deploy.kubernetes.{ConfigurationUtils, SparkPodInitContainerBootstrap}
import org.apache.spark.deploy.kubernetes.config._
import org.apache.spark.deploy.kubernetes.constants._
import org.apache.spark.network.netty.SparkTransportConf
import org.apache.spark.network.shuffle.kubernetes.KubernetesExternalShuffleClient
import org.apache.spark.rpc.{RpcCallContext, RpcEndpointAddress, RpcEnv}
import org.apache.spark.scheduler.TaskSchedulerImpl
import org.apache.spark.scheduler.cluster.CoarseGrainedClusterMessages.{RetrieveSparkAppConfig, SparkAppConfig}
>>>>>>> d6a31119
import org.apache.spark.scheduler.cluster.CoarseGrainedSchedulerBackend
import org.apache.spark.util.{ThreadUtils, Utils}

private[spark] class KubernetesClusterSchedulerBackend(
    scheduler: TaskSchedulerImpl,
    val sc: SparkContext,
    executorInitContainerBootstrap: Option[SparkPodInitContainerBootstrap],
    kubernetesClient: KubernetesClient)
  extends CoarseGrainedSchedulerBackend(scheduler, sc.env.rpcEnv) {

  import KubernetesClusterSchedulerBackend._

  private val RUNNING_EXECUTOR_PODS_LOCK = new Object
  private val runningExecutorsToPods = new mutable.HashMap[String, Pod] // Indexed by executor IDs.
  private val runningPodsToExecutors = new mutable.HashMap[Pod, String] // Indexed by executor Pods.
  private val EXECUTOR_PODS_BY_IPS_LOCK = new Object
  private val executorPodsByIPs = new mutable.HashMap[String, Pod] // Indexed by executor IP addrs.
  private val FAILED_PODS_LOCK = new Object
  private val failedPods = new mutable.HashMap[String, ExecutorLossReason] // Indexed by pod names.
  private val EXECUTORS_TO_REMOVE_LOCK = new Object
  private val executorsToRemove = new mutable.HashSet[String]

  private val executorExtraClasspath = conf.get(
    org.apache.spark.internal.config.EXECUTOR_CLASS_PATH)
  private val executorJarsDownloadDir = conf.get(INIT_CONTAINER_JARS_DOWNLOAD_LOCATION)

  private val executorLabels = ConfigurationUtils.parseKeyValuePairs(
      conf.get(KUBERNETES_EXECUTOR_LABELS),
      KUBERNETES_EXECUTOR_LABELS.key,
      "executor labels")
  require(
      !executorLabels.contains(SPARK_APP_ID_LABEL),
      s"Custom executor labels cannot contain $SPARK_APP_ID_LABEL as it is" +
        s" reserved for Spark.")
  require(
      !executorLabels.contains(SPARK_EXECUTOR_ID_LABEL),
      s"Custom executor labels cannot contain $SPARK_EXECUTOR_ID_LABEL as it is reserved for" +
        s" Spark.")
  private val executorAnnotations = ConfigurationUtils.parseKeyValuePairs(
      conf.get(KUBERNETES_EXECUTOR_ANNOTATIONS),
      KUBERNETES_EXECUTOR_ANNOTATIONS.key,
      "executor annotations")

  private var shufflePodCache: Option[ShufflePodCache] = None
  private val executorDockerImage = conf.get(EXECUTOR_DOCKER_IMAGE)
  private val dockerImagePullPolicy = conf.get(DOCKER_IMAGE_PULL_POLICY)
  private val kubernetesNamespace = conf.get(KUBERNETES_NAMESPACE)
  private val executorPort = conf.getInt("spark.executor.port", DEFAULT_STATIC_PORT)
  private val blockmanagerPort = conf
    .getInt("spark.blockmanager.port", DEFAULT_BLOCKMANAGER_PORT)

  private val kubernetesDriverPodName = conf
    .get(KUBERNETES_DRIVER_POD_NAME)
    .getOrElse(
      throw new SparkException("Must specify the driver pod name"))
  private val executorPodNamePrefix = conf.get(KUBERNETES_EXECUTOR_POD_NAME_PREFIX)

  private val executorMemoryMb = conf.get(org.apache.spark.internal.config.EXECUTOR_MEMORY)
  private val executorMemoryString = conf.get(
    org.apache.spark.internal.config.EXECUTOR_MEMORY.key,
    org.apache.spark.internal.config.EXECUTOR_MEMORY.defaultValueString)

  private val memoryOverheadMb = conf
    .get(KUBERNETES_EXECUTOR_MEMORY_OVERHEAD)
    .getOrElse(math.max((MEMORY_OVERHEAD_FACTOR * executorMemoryMb).toInt,
      MEMORY_OVERHEAD_MIN))
  private val executorMemoryWithOverhead = executorMemoryMb + memoryOverheadMb

  private val executorCores = conf.getOption("spark.executor.cores").getOrElse("1")

  private implicit val requestExecutorContext = ExecutionContext.fromExecutorService(
    ThreadUtils.newDaemonCachedThreadPool("kubernetes-executor-requests"))

<<<<<<< HEAD
  private val kubernetesClient = new KubernetesClientBuilder(conf, kubernetesNamespace)
    .buildFromWithinPod()

=======
>>>>>>> d6a31119
  private val driverPod = try {
    kubernetesClient.pods().inNamespace(kubernetesNamespace).
      withName(kubernetesDriverPodName).get()
  } catch {
    case throwable: Throwable =>
      logError(s"Executor cannot find driver pod.", throwable)
      throw new SparkException(s"Executor cannot find driver pod", throwable)
  }

<<<<<<< HEAD
  override val minRegisteredRatio: Double =
=======
  private val shuffleServiceConfig: Option[ShuffleServiceConfig] =
    if (Utils.isDynamicAllocationEnabled(sc.conf)) {
      val shuffleNamespace = conf.get(KUBERNETES_SHUFFLE_NAMESPACE)
      val parsedShuffleLabels = ConfigurationUtils.parseKeyValuePairs(
        conf.get(KUBERNETES_SHUFFLE_LABELS), KUBERNETES_SHUFFLE_LABELS.key,
            "shuffle-labels")
      if (parsedShuffleLabels.size == 0) {
        throw new SparkException(s"Dynamic allocation enabled " +
          s"but no ${KUBERNETES_SHUFFLE_LABELS.key} specified")
      }

      val shuffleDirs = conf.get(KUBERNETES_SHUFFLE_DIR).map {
        _.split(",")
      }.getOrElse(Utils.getConfiguredLocalDirs(conf))
      Some(
        ShuffleServiceConfig(shuffleNamespace,
          parsedShuffleLabels,
          shuffleDirs))
    } else {
      None
    }

  // A client for talking to the external shuffle service
  private val kubernetesExternalShuffleClient: Option[KubernetesExternalShuffleClient] = {
    if (Utils.isDynamicAllocationEnabled(sc.conf)) {
      Some(getShuffleClient())
    } else {
      None
    }
  }

  override val minRegisteredRatio =
>>>>>>> d6a31119
    if (conf.getOption("spark.scheduler.minRegisteredResourcesRatio").isEmpty) {
      0.8
    } else {
      super.minRegisteredRatio
    }

  private val executorWatchResource = new AtomicReference[Closeable]
  private val executorCleanupScheduler = ThreadUtils.newDaemonSingleThreadScheduledExecutor(
    "executor-recovery-worker")
  protected var totalExpectedExecutors = new AtomicInteger(0)


  private val driverUrl = RpcEndpointAddress(
    sc.getConf.get("spark.driver.host"),
    sc.getConf.getInt("spark.driver.port", DEFAULT_DRIVER_PORT),
    CoarseGrainedSchedulerBackend.ENDPOINT_NAME).toString

  private val initialExecutors = getInitialTargetExecutorNumber()

  private val podAllocationInterval = conf.get(KUBERNETES_ALLOCATION_BATCH_DELAY)
  require(podAllocationInterval > 0, s"Allocation batch delay " +
    s"${KUBERNETES_ALLOCATION_BATCH_DELAY} " +
    s"is ${podAllocationInterval}, should be a positive integer")

  private val podAllocationSize = conf.get(KUBERNETES_ALLOCATION_BATCH_SIZE)
  require(podAllocationSize > 0, s"Allocation batch size " +
    s"${KUBERNETES_ALLOCATION_BATCH_SIZE} " +
    s"is ${podAllocationSize}, should be a positive integer")

  private val allocator = ThreadUtils
    .newDaemonSingleThreadScheduledExecutor("kubernetes-pod-allocator")

  private val allocatorRunnable: Runnable = new Runnable {

    override def run(): Unit = {
      if (totalRegisteredExecutors.get() < runningExecutorPods.size) {
        logDebug("Waiting for pending executors before scaling")
      } else if (totalExpectedExecutors.get() <= runningExecutorPods.size) {
        logDebug("Maximum allowed executor limit reached. Not scaling up further.")
      } else {
        val nodeToLocalTaskCount = getNodesWithLocalTaskCounts
        RUNNING_EXECUTOR_PODS_LOCK.synchronized {
          for (i <- 0 until math.min(
            totalExpectedExecutors.get - runningExecutorPods.size, podAllocationSize)) {
            runningExecutorPods += allocateNewExecutorPod(nodeToLocalTaskCount)
            logInfo(
              s"Requesting a new executor, total executors is now ${runningExecutorPods.size}")
          }
        }
      }
    }
  }

  private val objectMapper = new ObjectMapper().registerModule(DefaultScalaModule)

  private def getShuffleClient(): KubernetesExternalShuffleClient = {
    new KubernetesExternalShuffleClient(
      SparkTransportConf.fromSparkConf(conf, "shuffle"),
      sc.env.securityManager,
      sc.env.securityManager.isAuthenticationEnabled(),
      sc.env.securityManager.isSaslEncryptionEnabled())
  }

  private def getInitialTargetExecutorNumber(defaultNumExecutors: Int = 1): Int = {
    if (Utils.isDynamicAllocationEnabled(conf)) {
      val minNumExecutors = conf.getInt("spark.dynamicAllocation.minExecutors", 0)
      val initialNumExecutors = Utils.getDynamicAllocationInitialExecutors(conf)
      val maxNumExecutors = conf.getInt("spark.dynamicAllocation.maxExecutors", 1)
      require(initialNumExecutors >= minNumExecutors && initialNumExecutors <= maxNumExecutors,
        s"initial executor number $initialNumExecutors must between min executor number " +
          s"$minNumExecutors and max executor number $maxNumExecutors")

      initialNumExecutors
    } else {
      conf.getInt("spark.executor.instances", defaultNumExecutors)
    }

  }

  override def applicationId(): String = conf.get("spark.app.id", super.applicationId())

  override def sufficientResourcesRegistered(): Boolean = {
    totalRegisteredExecutors.get() >= initialExecutors * minRegisteredRatio
  }

  override def start(): Unit = {
    super.start()
    executorWatchResource.set(
        kubernetesClient
            .pods()
            .withLabel(SPARK_APP_ID_LABEL, applicationId())
            .watch(new ExecutorPodsWatcher()))

    allocator.scheduleWithFixedDelay(
      allocatorRunnable, 0, podAllocationInterval, TimeUnit.SECONDS)

    if (!Utils.isDynamicAllocationEnabled(sc.conf)) {
      doRequestTotalExecutors(initialExecutors)
    } else {
      shufflePodCache = shuffleServiceConfig
        .map { config => new ShufflePodCache(
          kubernetesClient, config.shuffleNamespace, config.shuffleLabels) }
      shufflePodCache.foreach(_.start())
      kubernetesExternalShuffleClient.foreach(_.init(applicationId()))
    }
    executorCleanupScheduler.scheduleWithFixedDelay(executorRecoveryRunnable, 0,
      TimeUnit.SECONDS.toMillis(5), TimeUnit.MILLISECONDS)
  }

  override def stop(): Unit = {
<<<<<<< HEAD
=======
    // stop allocation of new resources and caches.
    allocator.shutdown()
    shufflePodCache.foreach(_.stop())
    kubernetesExternalShuffleClient.foreach(_.close())

    // send stop message to executors so they shut down cleanly
    super.stop()

    // then delete the executor pods
>>>>>>> d6a31119
    // TODO investigate why Utils.tryLogNonFatalError() doesn't work in this context.
    // When using Utils.tryLogNonFatalError some of the code fails but without any logs or
    // indication as to why.
    try {
      RUNNING_EXECUTOR_PODS_LOCK.synchronized {
        runningExecutorsToPods.values.foreach(kubernetesClient.pods().delete(_))
        runningPodsToExecutors.clear()
      }
      EXECUTOR_PODS_BY_IPS_LOCK.synchronized {
        executorPodsByIPs.clear()
      }
      val resource = executorWatchResource.getAndSet(null)
      if (resource != null) {
        resource.close()
      }
    } catch {
      case e: Throwable => logError("Uncaught exception while shutting down controllers.", e)
    }
    try {
      logInfo("Closing kubernetes client")
      kubernetesClient.close()
    } catch {
      case e: Throwable => logError("Uncaught exception closing Kubernetes client.", e)
    }
    executorCleanupScheduler.shutdown()
    super.stop()
  }

  /**
   * @return A map of K8s cluster nodes to the number of tasks that could benefit from data
   *         locality if an executor launches on the cluster node.
   */
  private def getNodesWithLocalTaskCounts() : Map[String, Int] = {
    val executorPodsWithIPs = EXECUTOR_PODS_BY_IPS_LOCK.synchronized {
      executorPodsByIPs.values.toList  // toList makes a defensive copy.
    }
    val nodeToLocalTaskCount = mutable.Map[String, Int]() ++
      KubernetesClusterSchedulerBackend.this.synchronized {
        hostToLocalTaskCount
      }
    for (pod <- executorPodsWithIPs) {
      // Remove cluster nodes that are running our executors already.
      // TODO: This prefers spreading out executors across nodes. In case users want
      // consolidating executors on fewer nodes, introduce a flag. See the spark.deploy.spreadOut
      // flag that Spark standalone has: https://spark.apache.org/docs/latest/spark-standalone.html
      nodeToLocalTaskCount.remove(pod.getSpec.getNodeName).nonEmpty ||
        nodeToLocalTaskCount.remove(pod.getStatus.getHostIP).nonEmpty ||
        nodeToLocalTaskCount.remove(
          InetAddress.getByName(pod.getStatus.getHostIP).getCanonicalHostName).nonEmpty
    }
    nodeToLocalTaskCount.toMap[String, Int]
  }

  private def addNodeAffinityAnnotationIfUseful(basePodBuilder: PodBuilder,
                                                nodeToTaskCount: Map[String, Int]): PodBuilder = {
    def scaleToRange(value: Int, baseMin: Double, baseMax: Double,
                     rangeMin: Double, rangeMax: Double): Int =
      (((rangeMax - rangeMin) * (value - baseMin) / (baseMax - baseMin)) + rangeMin).toInt

    if (nodeToTaskCount.nonEmpty) {
      val taskTotal = nodeToTaskCount.foldLeft(0)(_ + _._2)
      // Normalize to node affinity weights in 1 to 100 range.
      val nodeToWeight = nodeToTaskCount.map{
        case (node, taskCount) =>
          (node, scaleToRange(taskCount, 1, taskTotal, rangeMin = 1, rangeMax = 100))}
      val weightToNodes = nodeToWeight.groupBy(_._2).mapValues(_.keys)
      // @see https://kubernetes.io/docs/concepts/configuration/assign-pod-node
      val nodeAffinityJson = objectMapper.writeValueAsString(SchedulerAffinity(NodeAffinity(
          preferredDuringSchedulingIgnoredDuringExecution =
            for ((weight, nodes) <- weightToNodes) yield
              WeightedPreference(weight,
                Preference(Array(MatchExpression("kubernetes.io/hostname", "In", nodes))))
        )))
      // TODO: Use non-annotation syntax when we switch to K8s version 1.6.
      logDebug(s"Adding nodeAffinity as annotation $nodeAffinityJson")
      basePodBuilder.editMetadata()
        .addToAnnotations(ANNOTATION_EXECUTOR_NODE_AFFINITY, nodeAffinityJson)
        .endMetadata()
    } else {
      basePodBuilder
    }
  }

  /**
   * Allocates a new executor pod
   *
   * @param nodeToLocalTaskCount  A map of K8s cluster nodes to the number of tasks that could
   *                              benefit from data locality if an executor launches on the cluster
   *                              node.
   * @return A tuple of the new executor name and the Pod data structure.
   */
  private def allocateNewExecutorPod(nodeToLocalTaskCount: Map[String, Int]): (String, Pod) = {
    val executorId = EXECUTOR_ID_COUNTER.incrementAndGet().toString
    val name = s"$executorPodNamePrefix-exec-$executorId"

    // hostname must be no longer than 63 characters, so take the last 63 characters of the pod
    // name as the hostname.  This preserves uniqueness since the end of name contains
    // executorId and applicationId
    val hostname = name.substring(Math.max(0, name.length - 63))
    val resolvedExecutorLabels = Map(
      SPARK_EXECUTOR_ID_LABEL -> executorId,
      SPARK_APP_ID_LABEL -> applicationId(),
      SPARK_ROLE_LABEL -> SPARK_POD_EXECUTOR_ROLE) ++
      executorLabels
    val executorMemoryQuantity = new QuantityBuilder(false)
      .withAmount(s"${executorMemoryMb}M")
      .build()
    val executorMemoryLimitQuantity = new QuantityBuilder(false)
      .withAmount(s"${executorMemoryWithOverhead}M")
      .build()
    val executorCpuQuantity = new QuantityBuilder(false)
      .withAmount(executorCores)
      .build()
    val executorExtraClasspathEnv = executorExtraClasspath.map { cp =>
      new EnvVarBuilder()
        .withName(ENV_EXECUTOR_EXTRA_CLASSPATH)
        .withValue(cp)
        .build()
    }
    val requiredEnv = Seq(
      (ENV_EXECUTOR_PORT, executorPort.toString),
      (ENV_DRIVER_URL, driverUrl),
      (ENV_EXECUTOR_CORES, executorCores),
      (ENV_EXECUTOR_MEMORY, executorMemoryString),
      (ENV_APPLICATION_ID, applicationId()),
      (ENV_EXECUTOR_ID, executorId),
      (ENV_MOUNTED_CLASSPATH, s"$executorJarsDownloadDir/*"))
      .map(env => new EnvVarBuilder()
        .withName(env._1)
        .withValue(env._2)
        .build()
      ) ++ Seq(
      new EnvVarBuilder()
        .withName(ENV_EXECUTOR_POD_IP)
        .withValueFrom(new EnvVarSourceBuilder()
          .withNewFieldRef("v1", "status.podIP")
          .build())
        .build()
      )
    val requiredPorts = Seq(
      (EXECUTOR_PORT_NAME, executorPort),
      (BLOCK_MANAGER_PORT_NAME, blockmanagerPort))
      .map(port => {
        new ContainerPortBuilder()
          .withName(port._1)
          .withContainerPort(port._2)
          .build()
      })

    val basePodBuilder = new PodBuilder()
      .withNewMetadata()
        .withName(name)
        .withLabels(resolvedExecutorLabels.asJava)
        .withAnnotations(executorAnnotations.asJava)
        .withOwnerReferences()
        .addNewOwnerReference()
          .withController(true)
          .withApiVersion(driverPod.getApiVersion)
          .withKind(driverPod.getKind)
          .withName(driverPod.getMetadata.getName)
          .withUid(driverPod.getMetadata.getUid)
        .endOwnerReference()
      .endMetadata()
      .withNewSpec()
        .withHostname(hostname)
        .addNewContainer()
          .withName(s"executor")
          .withImage(executorDockerImage)
          .withImagePullPolicy(dockerImagePullPolicy)
          .withNewResources()
            .addToRequests("memory", executorMemoryQuantity)
            .addToLimits("memory", executorMemoryLimitQuantity)
            .addToRequests("cpu", executorCpuQuantity)
            .addToLimits("cpu", executorCpuQuantity)
          .endResources()
          .addAllToEnv(requiredEnv.asJava)
          .addToEnv(executorExtraClasspathEnv.toSeq: _*)
          .withPorts(requiredPorts.asJava)
        .endContainer()
      .endSpec()

    val withMaybeShuffleConfigPodBuilder = shuffleServiceConfig
      .map { config =>
        config.shuffleDirs.foldLeft(basePodBuilder) { (builder, dir) =>
          builder
            .editSpec()
              .addNewVolume()
                .withName(FilenameUtils.getBaseName(dir))
                .withNewHostPath()
                  .withPath(dir)
                .endHostPath()
              .endVolume()
              .editFirstContainer()
                .addNewVolumeMount()
                  .withName(FilenameUtils.getBaseName(dir))
                  .withMountPath(dir)
                .endVolumeMount()
              .endContainer()
            .endSpec()
        }
      }.getOrElse(basePodBuilder)

    val executorInitContainerPodBuilder = executorInitContainerBootstrap.map {
        bootstrap =>
          bootstrap.bootstrapInitContainerAndVolumes(
            "executor",
            withMaybeShuffleConfigPodBuilder)
      }.getOrElse(withMaybeShuffleConfigPodBuilder)

    val resolvedExecutorPodBuilder = addNodeAffinityAnnotationIfUseful(
      executorInitContainerPodBuilder, nodeToLocalTaskCount)

    try {
      (executorId, kubernetesClient.pods.create(resolvedExecutorPodBuilder.build()))
    } catch {
      case throwable: Throwable =>
        logError("Failed to allocate executor pod.", throwable)
        throw throwable
    }
  }

  override def createDriverEndpoint(
    properties: Seq[(String, String)]): DriverEndpoint = {
    new KubernetesDriverEndpoint(rpcEnv, properties)
  }

  override def doRequestTotalExecutors(requestedTotal: Int): Future[Boolean] = Future[Boolean] {
<<<<<<< HEAD
    RUNNING_EXECUTOR_PODS_LOCK.synchronized {
      if (requestedTotal > totalExpectedExecutors.get) {
        logInfo(s"Requesting ${
          requestedTotal - totalExpectedExecutors.get
        }"
          + s" additional executors, expecting total $requestedTotal and currently" +
          s" expected ${totalExpectedExecutors.get}")
        for (i <- 0 until (requestedTotal - totalExpectedExecutors.get)) {
          val (executorId, pod) = allocateNewExecutorPod()
          runningExecutorsToPods.put(executorId, pod)
          runningPodsToExecutors.put(pod, executorId)
        }
      }
      totalExpectedExecutors.set(requestedTotal)
    }
=======
    totalExpectedExecutors.set(requestedTotal)
>>>>>>> d6a31119
    true
  }

  override def doKillExecutors(executorIds: Seq[String]): Future[Boolean] = Future[Boolean] {
    RUNNING_EXECUTOR_PODS_LOCK.synchronized {
      for (executor <- executorIds) {
        runningExecutorsToPods.remove(executor) match {
          case Some(pod) =>
            kubernetesClient.pods().delete(pod)
            runningPodsToExecutors.remove(pod)
          case None => logWarning(s"Unable to remove pod for unknown executor $executor")
        }
      }
    }
    true
  }

  def getExecutorPodByIP(podIP: String): Option[Pod] = {
    EXECUTOR_PODS_BY_IPS_LOCK.synchronized {
      executorPodsByIPs.get(podIP)
    }
  }

  private class ExecutorPodsWatcher extends Watcher[Pod] {

    private val DEFAULT_CONTAINER_FAILURE_EXIT_STATUS = -1

    override def eventReceived(action: Action, pod: Pod): Unit = {

      if (action == Action.MODIFIED && pod.getStatus.getPhase == "Running"
        && pod.getMetadata.getDeletionTimestamp == null) {
        val podIP = pod.getStatus.getPodIP
        val clusterNodeName = pod.getSpec.getNodeName
        logDebug(s"Executor pod $pod ready, launched at $clusterNodeName as IP $podIP.")
        EXECUTOR_PODS_BY_IPS_LOCK.synchronized {
          executorPodsByIPs += ((podIP, pod))
        }
      } else if ((action == Action.MODIFIED && pod.getMetadata.getDeletionTimestamp != null) ||
        action == Action.DELETED || action == Action.ERROR) {
        val podName = pod.getMetadata.getName
        val podIP = pod.getStatus.getPodIP
        logDebug(s"Executor pod $podName at IP $podIP was at $action.")
        if (podIP != null) {
          EXECUTOR_PODS_BY_IPS_LOCK.synchronized {
            executorPodsByIPs -= podIP
          }
        }
        if (action == Action.ERROR) {
          logInfo(s"Received pod $podName exited event. Reason: " + pod.getStatus.getReason)
          handleErroredPod(pod)
        }
        else if (action == Action.DELETED) {
          logInfo(s"Received delete pod $podName event. Reason: " + pod.getStatus.getReason)
          handleDeletedPod(pod)
        }
      }
    }

    override def onClose(cause: KubernetesClientException): Unit = {
      logDebug("Executor pod watch closed.", cause)
    }

    def getContainerExitStatus(pod: Pod): Int = {
      val containerStatuses = pod.getStatus.getContainerStatuses
      if (!containerStatuses.isEmpty) {
        return getContainerExitStatus(containerStatuses.get(0))
      }
      DEFAULT_CONTAINER_FAILURE_EXIT_STATUS
    }

    def getContainerExitStatus(containerStatus: ContainerStatus): Int = {
      containerStatus.getState.getTerminated.getExitCode.intValue
    }

    def handleErroredPod(pod: Pod): Unit = {
      def isPodAlreadyReleased(pod: Pod): Boolean = {
        RUNNING_EXECUTOR_PODS_LOCK.synchronized {
          runningPodsToExecutors.keySet.foreach(runningPod =>
            if (runningPod.getMetadata.getName == pod.getMetadata.getName) {
              return false
            }
          )
        }
        true
      }
      val alreadyReleased = isPodAlreadyReleased(pod)
      val containerExitStatus = getContainerExitStatus(pod)
      // container was probably actively killed by the driver.
      val exitReason = if (alreadyReleased) {
          ExecutorExited(containerExitStatus, exitCausedByApp = false,
            s"Container in pod " + pod.getMetadata.getName +
              " exited from explicit termination request.")
        } else {
          val containerExitReason = containerExitStatus match {
            case VMEM_EXCEEDED_EXIT_CODE | PMEM_EXCEEDED_EXIT_CODE =>
              memLimitExceededLogMessage(pod.getStatus.getReason)
            case _ =>
              // Here we can't be sure that that exit was caused by the application but this seems
              // to be the right default since we know the pod was not explicitly deleted by
              // the user.
              "Pod exited with following container exit status code " + containerExitStatus
          }
          ExecutorExited(containerExitStatus, exitCausedByApp = true, containerExitReason)
        }
      FAILED_PODS_LOCK.synchronized {
        failedPods.put(pod.getMetadata.getName, exitReason)
      }
    }

    def handleDeletedPod(pod: Pod): Unit = {
      val exitReason = ExecutorExited(getContainerExitStatus(pod), exitCausedByApp = false,
        "Pod " + pod.getMetadata.getName + " deleted or lost.")
      FAILED_PODS_LOCK.synchronized {
        failedPods.put(pod.getMetadata.getName, exitReason)
      }
    }
  }

  override def createDriverEndpoint(properties: Seq[(String, String)]): DriverEndpoint = {
    new KubernetesDriverEndpoint(rpcEnv, properties)
  }

  private class KubernetesDriverEndpoint(rpcEnv: RpcEnv, sparkProperties: Seq[(String, String)])
    extends DriverEndpoint(rpcEnv, sparkProperties) {

    override def onDisconnected(rpcAddress: RpcAddress): Unit = {
      addressToExecutorId.get(rpcAddress).foreach { executorId =>
        if (disableExecutor(executorId)) {
          EXECUTORS_TO_REMOVE_LOCK.synchronized {
            executorsToRemove.add(executorId)
          }
        }
      }
    }
  }

  private val executorRecoveryRunnable: Runnable = new Runnable {

    private val MAX_EXECUTOR_LOST_REASON_CHECKS = 10
    private val executorsToRecover = new mutable.HashSet[String]
    // Maintains a map of executor id to count of checks performed to learn the loss reason
    // for an executor.
    private val executorReasonChecks = new mutable.HashMap[String, Int]

    override def run(): Unit = removeFailedAndRequestNewExecutors()

    def removeFailedAndRequestNewExecutors(): Unit = {
      val localRunningExecutorsToPods = RUNNING_EXECUTOR_PODS_LOCK.synchronized {
        runningExecutorsToPods.toMap
      }
      val localFailedPods = FAILED_PODS_LOCK.synchronized {
        failedPods.toMap
      }
      val localExecutorsToRemove = EXECUTORS_TO_REMOVE_LOCK.synchronized {
        executorsToRemove.toSet
      }
      localExecutorsToRemove.foreach { case (executorId) =>
        localRunningExecutorsToPods.get(executorId) match {
          case Some(pod) =>
            localFailedPods.get(pod.getMetadata.getName) match {
              case Some(executorExited: ExecutorExited) =>
                logDebug(s"Removing executor $executorId with loss reason "
                  + executorExited.message)
                removeExecutor(executorId, executorExited)
                if (!executorExited.exitCausedByApp) {
                  executorsToRecover.add(executorId)
                }
              case None =>
                removeExecutorOrIncrementLossReasonCheckCount(executorId)
            }
          case None =>
            removeExecutorOrIncrementLossReasonCheckCount(executorId)
        }
      }
      executorsToRecover.foreach(executorId =>
        EXECUTORS_TO_REMOVE_LOCK.synchronized {
          executorsToRemove -= executorId
          executorReasonChecks -= executorId
        }
      )
      if (executorsToRecover.nonEmpty) {
        requestExecutors(executorsToRecover.size)
      }
      executorsToRecover.clear()
    }


    def removeExecutorOrIncrementLossReasonCheckCount(executorId: String): Unit = {
      val reasonCheckCount = executorReasonChecks.getOrElse(executorId, 0)
      if (reasonCheckCount > MAX_EXECUTOR_LOST_REASON_CHECKS) {
        removeExecutor(executorId, SlaveLost("Executor lost for unknown reasons"))
        executorsToRecover.add(executorId)
        executorReasonChecks -= executorId
      } else {
        executorReasonChecks.put(executorId, reasonCheckCount + 1)
      }
    }
  }

  private class KubernetesDriverEndpoint(
    rpcEnv: RpcEnv,
    sparkProperties: Seq[(String, String)])
    extends DriverEndpoint(rpcEnv, sparkProperties) {
    private val externalShufflePort = conf.getInt("spark.shuffle.service.port", 7337)

    override def receiveAndReply(
      context: RpcCallContext): PartialFunction[Any, Unit] = {
      new PartialFunction[Any, Unit]() {
        override def isDefinedAt(msg: Any): Boolean = {
          msg match {
            case RetrieveSparkAppConfig(executorId) =>
              Utils.isDynamicAllocationEnabled(sc.conf)
            case _ => false
          }
        }

        override def apply(msg: Any): Unit = {
          msg match {
            case RetrieveSparkAppConfig(executorId) =>
              RUNNING_EXECUTOR_PODS_LOCK.synchronized {
                var resolvedProperties = sparkProperties
                val runningExecutorPod = kubernetesClient
                  .pods()
                  .withName(runningExecutorPods(executorId).getMetadata.getName)
                  .get()
                val nodeName = runningExecutorPod.getSpec.getNodeName
                val shufflePodIp = shufflePodCache.get.getShufflePodForExecutor(nodeName)

                // Inform the shuffle pod about this application so it can watch.
                kubernetesExternalShuffleClient.foreach(
                  _.registerDriverWithShuffleService(shufflePodIp, externalShufflePort))

                resolvedProperties = resolvedProperties ++ Seq(
                  (SPARK_SHUFFLE_SERVICE_HOST.key, shufflePodIp))

                val reply = SparkAppConfig(
                  resolvedProperties,
                  SparkEnv.get.securityManager.getIOEncryptionKey())
                context.reply(reply)
              }
          }
        }
      }.orElse(super.receiveAndReply(context))
    }
  }

  case class ShuffleServiceConfig(shuffleNamespace: String,
    shuffleLabels: Map[String, String],
    shuffleDirs: Seq[String])
}

private object KubernetesClusterSchedulerBackend {
  private val DEFAULT_STATIC_PORT = 10000
  private val EXECUTOR_ID_COUNTER = new AtomicLong(0L)
<<<<<<< HEAD
  private val VMEM_EXCEEDED_EXIT_CODE = -103
  private val PMEM_EXCEEDED_EXIT_CODE = -104

  def memLimitExceededLogMessage(diagnostics: String): String = {
    s"Pod/Container killed for exceeding memory limits. $diagnostics" +
      " Consider boosting spark executor memory overhead."
  }
}
=======
}

/**
 * These case classes model K8s node affinity syntax for
 * preferredDuringSchedulingIgnoredDuringExecution.
 * @see https://kubernetes.io/docs/concepts/configuration/assign-pod-node
 */
case class SchedulerAffinity(nodeAffinity: NodeAffinity)
case class NodeAffinity(preferredDuringSchedulingIgnoredDuringExecution:
                        Iterable[WeightedPreference])
case class WeightedPreference(weight: Int, preference: Preference)
case class Preference(matchExpressions: Array[MatchExpression])
case class MatchExpression(key: String, operator: String, values: Iterable[String])
>>>>>>> d6a31119
<|MERGE_RESOLUTION|>--- conflicted
+++ resolved
@@ -17,48 +17,29 @@
 package org.apache.spark.scheduler.cluster.kubernetes
 
 import java.io.Closeable
-<<<<<<< HEAD
-import java.util.concurrent.TimeUnit
-import java.util.concurrent.atomic.{AtomicInteger, AtomicLong, AtomicReference}
-
-=======
 import java.net.InetAddress
 import java.util.concurrent.TimeUnit
 import java.util.concurrent.atomic.{AtomicInteger, AtomicLong, AtomicReference}
 
 import com.fasterxml.jackson.databind.ObjectMapper
 import com.fasterxml.jackson.module.scala.DefaultScalaModule
-import io.fabric8.kubernetes.api.model.{ContainerPortBuilder, EnvVarBuilder, EnvVarSourceBuilder, Pod, PodBuilder, QuantityBuilder}
+import io.fabric8.kubernetes.api.model.{ContainerPortBuilder, ContainerStatus, EnvVarBuilder, EnvVarSourceBuilder, Pod, PodBuilder, QuantityBuilder}
 import io.fabric8.kubernetes.client.{KubernetesClient, KubernetesClientException, Watcher}
 import io.fabric8.kubernetes.client.Watcher.Action
 import org.apache.commons.io.FilenameUtils
-import scala.collection.JavaConverters._
->>>>>>> d6a31119
 import scala.collection.mutable
 import scala.collection.JavaConverters._
 import scala.concurrent.{ExecutionContext, Future}
 
-<<<<<<< HEAD
-import io.fabric8.kubernetes.api.model._
-import io.fabric8.kubernetes.client.{KubernetesClientException, Watcher}
-import io.fabric8.kubernetes.client.Watcher.Action
-
-import org.apache.spark.{SparkContext, SparkException}
-import org.apache.spark.deploy.kubernetes.config._
-import org.apache.spark.deploy.kubernetes.constants._
-import org.apache.spark.rpc.{RpcAddress, RpcEndpointAddress, RpcEnv}
-import org.apache.spark.scheduler._
-=======
 import org.apache.spark.{SparkContext, SparkEnv, SparkException}
 import org.apache.spark.deploy.kubernetes.{ConfigurationUtils, SparkPodInitContainerBootstrap}
 import org.apache.spark.deploy.kubernetes.config._
 import org.apache.spark.deploy.kubernetes.constants._
 import org.apache.spark.network.netty.SparkTransportConf
 import org.apache.spark.network.shuffle.kubernetes.KubernetesExternalShuffleClient
-import org.apache.spark.rpc.{RpcCallContext, RpcEndpointAddress, RpcEnv}
-import org.apache.spark.scheduler.TaskSchedulerImpl
+import org.apache.spark.rpc.{RpcAddress, RpcCallContext, RpcEndpointAddress, RpcEnv}
+import org.apache.spark.scheduler.{ExecutorExited, ExecutorLossReason, SlaveLost, TaskSchedulerImpl}
 import org.apache.spark.scheduler.cluster.CoarseGrainedClusterMessages.{RetrieveSparkAppConfig, SparkAppConfig}
->>>>>>> d6a31119
 import org.apache.spark.scheduler.cluster.CoarseGrainedSchedulerBackend
 import org.apache.spark.util.{ThreadUtils, Utils}
 
@@ -132,12 +113,6 @@
   private implicit val requestExecutorContext = ExecutionContext.fromExecutorService(
     ThreadUtils.newDaemonCachedThreadPool("kubernetes-executor-requests"))
 
-<<<<<<< HEAD
-  private val kubernetesClient = new KubernetesClientBuilder(conf, kubernetesNamespace)
-    .buildFromWithinPod()
-
-=======
->>>>>>> d6a31119
   private val driverPod = try {
     kubernetesClient.pods().inNamespace(kubernetesNamespace).
       withName(kubernetesDriverPodName).get()
@@ -147,9 +122,6 @@
       throw new SparkException(s"Executor cannot find driver pod", throwable)
   }
 
-<<<<<<< HEAD
-  override val minRegisteredRatio: Double =
-=======
   private val shuffleServiceConfig: Option[ShuffleServiceConfig] =
     if (Utils.isDynamicAllocationEnabled(sc.conf)) {
       val shuffleNamespace = conf.get(KUBERNETES_SHUFFLE_NAMESPACE)
@@ -181,8 +153,7 @@
     }
   }
 
-  override val minRegisteredRatio =
->>>>>>> d6a31119
+  override val minRegisteredRatio: Double =
     if (conf.getOption("spark.scheduler.minRegisteredResourcesRatio").isEmpty) {
       0.8
     } else {
@@ -190,8 +161,6 @@
     }
 
   private val executorWatchResource = new AtomicReference[Closeable]
-  private val executorCleanupScheduler = ThreadUtils.newDaemonSingleThreadScheduledExecutor(
-    "executor-recovery-worker")
   protected var totalExpectedExecutors = new AtomicInteger(0)
 
 
@@ -217,21 +186,85 @@
 
   private val allocatorRunnable: Runnable = new Runnable {
 
+    private val MAX_EXECUTOR_LOST_REASON_CHECKS = 10
+    private val executorsToRecover = new mutable.HashSet[String]
+    // Maintains a map of executor id to count of checks performed to learn the loss reason
+    // for an executor.
+    private val executorReasonChecks = new mutable.HashMap[String, Int]
+
     override def run(): Unit = {
-      if (totalRegisteredExecutors.get() < runningExecutorPods.size) {
+      removeFailedExecutors()
+      if (totalRegisteredExecutors.get() < runningExecutorsToPods.size) {
         logDebug("Waiting for pending executors before scaling")
-      } else if (totalExpectedExecutors.get() <= runningExecutorPods.size) {
+      } else if (totalExpectedExecutors.get() <= runningExecutorsToPods.size) {
         logDebug("Maximum allowed executor limit reached. Not scaling up further.")
       } else {
         val nodeToLocalTaskCount = getNodesWithLocalTaskCounts
         RUNNING_EXECUTOR_PODS_LOCK.synchronized {
           for (i <- 0 until math.min(
-            totalExpectedExecutors.get - runningExecutorPods.size, podAllocationSize)) {
-            runningExecutorPods += allocateNewExecutorPod(nodeToLocalTaskCount)
+            totalExpectedExecutors.get - runningExecutorsToPods.size, podAllocationSize)) {
+            runningExecutorsToPods += allocateNewExecutorPod(nodeToLocalTaskCount)
             logInfo(
-              s"Requesting a new executor, total executors is now ${runningExecutorPods.size}")
+              s"Requesting a new executor, total executors is now ${runningExecutorsToPods.size}")
           }
         }
+      }
+    }
+
+    def removeFailedExecutors(): Unit = {
+      removeFailedExecutors()
+      val localRunningExecutorsToPods = RUNNING_EXECUTOR_PODS_LOCK.synchronized {
+        runningExecutorsToPods.toMap
+      }
+      val localFailedPods = FAILED_PODS_LOCK.synchronized {
+        failedPods.toMap
+      }
+      val localExecutorsToRemove = EXECUTORS_TO_REMOVE_LOCK.synchronized {
+        executorsToRemove.toSet
+      }
+      localExecutorsToRemove.foreach { case (executorId) =>
+        localRunningExecutorsToPods.get(executorId) match {
+          case Some(pod) =>
+            localFailedPods.get(pod.getMetadata.getName) match {
+              case Some(executorExited: ExecutorExited) =>
+                logDebug(s"Removing executor $executorId with loss reason "
+                  + executorExited.message)
+                removeExecutor(executorId, executorExited)
+                if (!executorExited.exitCausedByApp) {
+                  executorsToRecover.add(executorId)
+                }
+              case None =>
+                removeExecutorOrIncrementLossReasonCheckCount(executorId)
+            }
+          case None =>
+            removeExecutorOrIncrementLossReasonCheckCount(executorId)
+        }
+      }
+      executorsToRecover.foreach(executorId => {
+        EXECUTORS_TO_REMOVE_LOCK.synchronized {
+          executorsToRemove -= executorId
+          executorReasonChecks -= executorId
+        }
+        RUNNING_EXECUTOR_PODS_LOCK.synchronized {
+          runningExecutorsToPods.remove(executorId) match {
+            case Some(pod) =>
+              kubernetesClient.pods().delete(pod)
+              runningPodsToExecutors.remove(pod)
+            case None => logWarning(s"Unable to remove pod for unknown executor $executorId")
+          }
+        }
+      })
+      executorsToRecover.clear()
+    }
+
+    def removeExecutorOrIncrementLossReasonCheckCount(executorId: String): Unit = {
+      val reasonCheckCount = executorReasonChecks.getOrElse(executorId, 0)
+      if (reasonCheckCount > MAX_EXECUTOR_LOST_REASON_CHECKS) {
+        removeExecutor(executorId, SlaveLost("Executor lost for unknown reasons"))
+        executorsToRecover.add(executorId)
+        executorReasonChecks -= executorId
+      } else {
+        executorReasonChecks.put(executorId, reasonCheckCount + 1)
       }
     }
   }
@@ -288,13 +321,9 @@
       shufflePodCache.foreach(_.start())
       kubernetesExternalShuffleClient.foreach(_.init(applicationId()))
     }
-    executorCleanupScheduler.scheduleWithFixedDelay(executorRecoveryRunnable, 0,
-      TimeUnit.SECONDS.toMillis(5), TimeUnit.MILLISECONDS)
   }
 
   override def stop(): Unit = {
-<<<<<<< HEAD
-=======
     // stop allocation of new resources and caches.
     allocator.shutdown()
     shufflePodCache.foreach(_.stop())
@@ -304,7 +333,6 @@
     super.stop()
 
     // then delete the executor pods
->>>>>>> d6a31119
     // TODO investigate why Utils.tryLogNonFatalError() doesn't work in this context.
     // When using Utils.tryLogNonFatalError some of the code fails but without any logs or
     // indication as to why.
@@ -329,7 +357,6 @@
     } catch {
       case e: Throwable => logError("Uncaught exception closing Kubernetes client.", e)
     }
-    executorCleanupScheduler.shutdown()
     super.stop()
   }
 
@@ -526,31 +553,8 @@
     }
   }
 
-  override def createDriverEndpoint(
-    properties: Seq[(String, String)]): DriverEndpoint = {
-    new KubernetesDriverEndpoint(rpcEnv, properties)
-  }
-
   override def doRequestTotalExecutors(requestedTotal: Int): Future[Boolean] = Future[Boolean] {
-<<<<<<< HEAD
-    RUNNING_EXECUTOR_PODS_LOCK.synchronized {
-      if (requestedTotal > totalExpectedExecutors.get) {
-        logInfo(s"Requesting ${
-          requestedTotal - totalExpectedExecutors.get
-        }"
-          + s" additional executors, expecting total $requestedTotal and currently" +
-          s" expected ${totalExpectedExecutors.get}")
-        for (i <- 0 until (requestedTotal - totalExpectedExecutors.get)) {
-          val (executorId, pod) = allocateNewExecutorPod()
-          runningExecutorsToPods.put(executorId, pod)
-          runningPodsToExecutors.put(pod, executorId)
-        }
-      }
-      totalExpectedExecutors.set(requestedTotal)
-    }
-=======
     totalExpectedExecutors.set(requestedTotal)
->>>>>>> d6a31119
     true
   }
 
@@ -673,8 +677,11 @@
     new KubernetesDriverEndpoint(rpcEnv, properties)
   }
 
-  private class KubernetesDriverEndpoint(rpcEnv: RpcEnv, sparkProperties: Seq[(String, String)])
+  private class KubernetesDriverEndpoint(
+    rpcEnv: RpcEnv,
+    sparkProperties: Seq[(String, String)])
     extends DriverEndpoint(rpcEnv, sparkProperties) {
+    private val externalShufflePort = conf.getInt("spark.shuffle.service.port", 7337)
 
     override def onDisconnected(rpcAddress: RpcAddress): Unit = {
       addressToExecutorId.get(rpcAddress).foreach { executorId =>
@@ -685,76 +692,6 @@
         }
       }
     }
-  }
-
-  private val executorRecoveryRunnable: Runnable = new Runnable {
-
-    private val MAX_EXECUTOR_LOST_REASON_CHECKS = 10
-    private val executorsToRecover = new mutable.HashSet[String]
-    // Maintains a map of executor id to count of checks performed to learn the loss reason
-    // for an executor.
-    private val executorReasonChecks = new mutable.HashMap[String, Int]
-
-    override def run(): Unit = removeFailedAndRequestNewExecutors()
-
-    def removeFailedAndRequestNewExecutors(): Unit = {
-      val localRunningExecutorsToPods = RUNNING_EXECUTOR_PODS_LOCK.synchronized {
-        runningExecutorsToPods.toMap
-      }
-      val localFailedPods = FAILED_PODS_LOCK.synchronized {
-        failedPods.toMap
-      }
-      val localExecutorsToRemove = EXECUTORS_TO_REMOVE_LOCK.synchronized {
-        executorsToRemove.toSet
-      }
-      localExecutorsToRemove.foreach { case (executorId) =>
-        localRunningExecutorsToPods.get(executorId) match {
-          case Some(pod) =>
-            localFailedPods.get(pod.getMetadata.getName) match {
-              case Some(executorExited: ExecutorExited) =>
-                logDebug(s"Removing executor $executorId with loss reason "
-                  + executorExited.message)
-                removeExecutor(executorId, executorExited)
-                if (!executorExited.exitCausedByApp) {
-                  executorsToRecover.add(executorId)
-                }
-              case None =>
-                removeExecutorOrIncrementLossReasonCheckCount(executorId)
-            }
-          case None =>
-            removeExecutorOrIncrementLossReasonCheckCount(executorId)
-        }
-      }
-      executorsToRecover.foreach(executorId =>
-        EXECUTORS_TO_REMOVE_LOCK.synchronized {
-          executorsToRemove -= executorId
-          executorReasonChecks -= executorId
-        }
-      )
-      if (executorsToRecover.nonEmpty) {
-        requestExecutors(executorsToRecover.size)
-      }
-      executorsToRecover.clear()
-    }
-
-
-    def removeExecutorOrIncrementLossReasonCheckCount(executorId: String): Unit = {
-      val reasonCheckCount = executorReasonChecks.getOrElse(executorId, 0)
-      if (reasonCheckCount > MAX_EXECUTOR_LOST_REASON_CHECKS) {
-        removeExecutor(executorId, SlaveLost("Executor lost for unknown reasons"))
-        executorsToRecover.add(executorId)
-        executorReasonChecks -= executorId
-      } else {
-        executorReasonChecks.put(executorId, reasonCheckCount + 1)
-      }
-    }
-  }
-
-  private class KubernetesDriverEndpoint(
-    rpcEnv: RpcEnv,
-    sparkProperties: Seq[(String, String)])
-    extends DriverEndpoint(rpcEnv, sparkProperties) {
-    private val externalShufflePort = conf.getInt("spark.shuffle.service.port", 7337)
 
     override def receiveAndReply(
       context: RpcCallContext): PartialFunction[Any, Unit] = {
@@ -774,7 +711,7 @@
                 var resolvedProperties = sparkProperties
                 val runningExecutorPod = kubernetesClient
                   .pods()
-                  .withName(runningExecutorPods(executorId).getMetadata.getName)
+                  .withName(runningExecutorsToPods(executorId).getMetadata.getName)
                   .get()
                 val nodeName = runningExecutorPod.getSpec.getNodeName
                 val shufflePodIp = shufflePodCache.get.getShufflePodForExecutor(nodeName)
@@ -805,7 +742,6 @@
 private object KubernetesClusterSchedulerBackend {
   private val DEFAULT_STATIC_PORT = 10000
   private val EXECUTOR_ID_COUNTER = new AtomicLong(0L)
-<<<<<<< HEAD
   private val VMEM_EXCEEDED_EXIT_CODE = -103
   private val PMEM_EXCEEDED_EXIT_CODE = -104
 
@@ -813,8 +749,6 @@
     s"Pod/Container killed for exceeding memory limits. $diagnostics" +
       " Consider boosting spark executor memory overhead."
   }
-}
-=======
 }
 
 /**
@@ -827,5 +761,4 @@
                         Iterable[WeightedPreference])
 case class WeightedPreference(weight: Int, preference: Preference)
 case class Preference(matchExpressions: Array[MatchExpression])
-case class MatchExpression(key: String, operator: String, values: Iterable[String])
->>>>>>> d6a31119
+case class MatchExpression(key: String, operator: String, values: Iterable[String])