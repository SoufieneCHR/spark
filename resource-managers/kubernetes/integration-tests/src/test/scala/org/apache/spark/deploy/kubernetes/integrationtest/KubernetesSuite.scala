--- conflicted
+++ resolved
@@ -104,6 +104,17 @@
     }
   }
 
+  private def getSparkMetricsService(sparkBaseAppName: String): SparkRestApiV1 = {
+    val serviceName = minikubeKubernetesClient.services()
+      .withLabel("spark-app-name", sparkBaseAppName)
+      .list()
+      .getItems
+      .get(0)
+      .getMetadata
+      .getName
+    Minikube.getService[SparkRestApiV1](serviceName, NAMESPACE, "spark-ui-port")
+  }
+
   private def expectationsForStaticAllocation(sparkMetricsService: SparkRestApiV1): Unit = {
     val apps = Eventually.eventually(TIMEOUT, INTERVAL) {
       val result = sparkMetricsService
@@ -148,8 +159,7 @@
       mainClass = MAIN_CLASS,
       mainAppResource = mainAppResource,
       appArgs = Array.empty[String]).run()
-    val sparkMetricsService = Minikube.getService[SparkRestApiV1](
-      "spark-pi", NAMESPACE, "spark-ui-port")
+    val sparkMetricsService = getSparkMetricsService("spark-pi")
     expectationsForStaticAllocation(sparkMetricsService)
   }
 
@@ -171,38 +181,25 @@
       "--conf", "spark.kubernetes.driver.docker.image=spark-driver:latest",
       EXAMPLES_JAR)
     SparkSubmit.main(args)
-    val sparkMetricsService = Minikube.getService[SparkRestApiV1](
-      "spark-pi", NAMESPACE, "spark-ui-port")
+    val sparkMetricsService = getSparkMetricsService("spark-pi")
     expectationsForStaticAllocation(sparkMetricsService)
   }
 
-<<<<<<< HEAD
   test("Run using spark-submit with the examples jar on the docker image") {
     val args = Array(
       "--master", s"k8s://${Minikube.getMinikubeIp}:8443",
-=======
-  test("Run with custom labels") {
-    val args = Array(
-      "--master", s"k8s://https://${Minikube.getMinikubeIp}:8443",
->>>>>>> 93f4cdc5
       "--deploy-mode", "cluster",
       "--kubernetes-namespace", NAMESPACE,
       "--name", "spark-pi",
       "--executor-memory", "512m",
       "--executor-cores", "1",
       "--num-executors", "1",
-      "--upload-jars", HELPER_JAR,
-<<<<<<< HEAD
       "--class", "org.apache.spark.examples.SparkPi",
-=======
-      "--class", MAIN_CLASS,
->>>>>>> 93f4cdc5
       "--conf", s"spark.kubernetes.submit.caCertFile=${clientConfig.getCaCertFile}",
       "--conf", s"spark.kubernetes.submit.clientKeyFile=${clientConfig.getClientKeyFile}",
       "--conf", s"spark.kubernetes.submit.clientCertFile=${clientConfig.getClientCertFile}",
       "--conf", "spark.kubernetes.executor.docker.image=spark-executor:latest",
       "--conf", "spark.kubernetes.driver.docker.image=spark-driver:latest",
-<<<<<<< HEAD
       s"container:///opt/spark/examples/jars/$EXAMPLES_JAR_FILE_NAME")
     val allContainersSucceeded = SettableFuture.create[Boolean]
     val watcher = new Watcher[Pod] {
@@ -232,31 +229,56 @@
     Utils.tryWithResource(
       minikubeKubernetesClient
         .pods
-        .withName("spark-pi")
-        .watch(watcher)) { unused =>
+        .withLabel("spark-app-name", "spark-pi")
+        .watch(watcher)) { _ =>
       SparkSubmit.main(args)
       assert(allContainersSucceeded.get(2, TimeUnit.MINUTES),
           "Some containers exited with a non-zero status.")
     }
-    val jobLog = minikubeKubernetesClient.pods.withName("spark-pi").getLog
+    val driverPod = minikubeKubernetesClient.pods
+      .withLabel("spark-app-name", "spark-pi")
+      .list
+      .getItems
+      .get(0)
+    val jobLog = minikubeKubernetesClient.pods.withName(driverPod.getMetadata.getName).getLog
     assert(jobLog.contains("Pi is roughly"), "Pi was not computed by the job...")
-=======
+  }
+
+  test("Run with custom labels") {
+    val args = Array(
+      "--master", s"k8s://https://${Minikube.getMinikubeIp}:8443",
+      "--deploy-mode", "cluster",
+      "--kubernetes-namespace", NAMESPACE,
+      "--name", "spark-pi",
+      "--executor-memory", "512m",
+      "--executor-cores", "1",
+      "--num-executors", "1",
+      "--upload-jars", HELPER_JAR,
+      "--class", MAIN_CLASS,
+      "--conf", s"spark.kubernetes.submit.caCertFile=${clientConfig.getCaCertFile}",
+      "--conf", s"spark.kubernetes.submit.clientKeyFile=${clientConfig.getClientKeyFile}",
+      "--conf", s"spark.kubernetes.submit.clientCertFile=${clientConfig.getClientCertFile}",
+      "--conf", "spark.kubernetes.executor.docker.image=spark-executor:latest",
+      "--conf", "spark.kubernetes.driver.docker.image=spark-driver:latest",
       "--conf", "spark.kubernetes.driver.labels=label1=label1value,label2=label2value",
       EXAMPLES_JAR)
     SparkSubmit.main(args)
     val driverPodLabels = minikubeKubernetesClient
       .pods
-      .withName("spark-pi")
-      .get
+      .withLabel("spark-app-name", "spark-pi")
+      .list()
+      .getItems
+      .get(0)
       .getMetadata
       .getLabels
     // We can't match all of the selectors directly since one of the selectors is based on the
     // launch time.
-    assert(driverPodLabels.size == 3, "Unexpected number of pod labels.")
+    assert(driverPodLabels.size == 4, "Unexpected number of pod labels.")
     assert(driverPodLabels.containsKey("driver-launcher-selector"), "Expected driver launcher" +
       " selector label to be present.")
+    assert(driverPodLabels.get("spark-app-name") == "spark-pi", "Unexpected value for" +
+      " spark-app-name label.")
     assert(driverPodLabels.get("label1") == "label1value", "Unexpected value for label1")
     assert(driverPodLabels.get("label2") == "label2value", "Unexpected value for label2")
->>>>>>> 93f4cdc5
   }
 }