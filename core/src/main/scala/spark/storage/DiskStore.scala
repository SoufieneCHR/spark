package spark.storage

import java.io.{File, FileOutputStream, OutputStream, RandomAccessFile}
import java.nio.ByteBuffer
<<<<<<< HEAD
=======
import java.nio.channels.FileChannel
>>>>>>> 7af92f24
import java.nio.channels.FileChannel.MapMode
import java.util.{Random, Date}
import java.text.SimpleDateFormat

import scala.collection.mutable.ArrayBuffer

import it.unimi.dsi.fastutil.io.FastBufferedOutputStream

import spark.Utils
import spark.executor.ExecutorExitCode
import spark.serializer.{Serializer, SerializationStream}


/**
 * Stores BlockManager blocks on disk.
 */
private class DiskStore(blockManager: BlockManager, rootDirs: String)
  extends BlockStore(blockManager) {

  class DiskBlockObjectWriter(blockId: String, serializer: Serializer, bufferSize: Int)
    extends BlockObjectWriter(blockId) {

    private val f: File = createFile(blockId /*, allowAppendExisting */)

<<<<<<< HEAD
    private var repositionableStream: FastBufferedOutputStream = null
    private var bs: OutputStream = null
    private var objOut: SerializationStream = null
    private var validLength = 0L

    override def open(): DiskBlockObjectWriter = {
      repositionableStream = new FastBufferedOutputStream(new FileOutputStream(f))
      bs = blockManager.wrapForCompression(blockId, repositionableStream)
=======
    // The file channel, used for repositioning / truncating the file.
    private var channel: FileChannel = null
    private var bs: OutputStream = null
    private var objOut: SerializationStream = null
    private var lastValidPosition = 0L

    override def open(): DiskBlockObjectWriter = {
      val fos = new FileOutputStream(f, true)
      channel = fos.getChannel()
      bs = blockManager.wrapForCompression(blockId, new FastBufferedOutputStream(fos))
>>>>>>> 7af92f24
      objOut = serializer.newInstance().serializeStream(bs)
      this
    }

    override def close() {
      objOut.close()
      bs.close()
<<<<<<< HEAD
      objOut = null
      bs = null
      repositionableStream = null
=======
      channel = null
      bs = null
      objOut = null
>>>>>>> 7af92f24
      // Invoke the close callback handler.
      super.close()
    }

    override def isOpen: Boolean = objOut != null

    // Flush the partial writes, and set valid length to be the length of the entire file.
    // Return the number of bytes written for this commit.
    override def commit(): Long = {
      bs.flush()
<<<<<<< HEAD
      validLength = repositionableStream.position()
      validLength
    }

    override def revertPartialWrites() {
      // Flush the outstanding writes and delete the file.
      objOut.close()
      bs.close()
      objOut = null
      bs = null
      repositionableStream = null
      f.delete()
=======
      val prevPos = lastValidPosition
      lastValidPosition = channel.position()
      lastValidPosition - prevPos
    }

    override def revertPartialWrites() {
      // Discard current writes. We do this by flushing the outstanding writes and
      // truncate the file to the last valid position.
      bs.flush()
      channel.truncate(lastValidPosition)
>>>>>>> 7af92f24
    }

    override def write(value: Any) {
      objOut.writeObject(value)
    }

<<<<<<< HEAD
    override def size(): Long = validLength
=======
    override def size(): Long = lastValidPosition
>>>>>>> 7af92f24
  }

  val MAX_DIR_CREATION_ATTEMPTS: Int = 10
  val subDirsPerLocalDir = System.getProperty("spark.diskStore.subDirectories", "64").toInt

  // Create one local directory for each path mentioned in spark.local.dir; then, inside this
  // directory, create multiple subdirectories that we will hash files into, in order to avoid
  // having really large inodes at the top level.
  val localDirs = createLocalDirs()
  val subDirs = Array.fill(localDirs.length)(new Array[File](subDirsPerLocalDir))

  addShutdownHook()

<<<<<<< HEAD
  def getBlockWriter(blockId: String, serializer: Serializer, bufferSize: Int): BlockObjectWriter = {
=======
  def getBlockWriter(blockId: String, serializer: Serializer, bufferSize: Int)
    : BlockObjectWriter = {
>>>>>>> 7af92f24
    new DiskBlockObjectWriter(blockId, serializer, bufferSize)
  }

  override def getSize(blockId: String): Long = {
    getFile(blockId).length()
  }

  override def putBytes(blockId: String, _bytes: ByteBuffer, level: StorageLevel) {
    // So that we do not modify the input offsets !
    // duplicate does not copy buffer, so inexpensive
    val bytes = _bytes.duplicate()
    logDebug("Attempting to put block " + blockId)
    val startTime = System.currentTimeMillis
    val file = createFile(blockId)
    val channel = new RandomAccessFile(file, "rw").getChannel()
    while (bytes.remaining > 0) {
      channel.write(bytes)
    }
    channel.close()
    val finishTime = System.currentTimeMillis
    logDebug("Block %s stored as %s file on disk in %d ms".format(
      blockId, Utils.memoryBytesToString(bytes.limit), (finishTime - startTime)))
  }

  private def getFileBytes(file: File): ByteBuffer = {
    val length = file.length()
    val channel = new RandomAccessFile(file, "r").getChannel()
    val buffer = try {
      channel.map(MapMode.READ_ONLY, 0, length)
    } finally {
      channel.close()
    }

    buffer
  }

  override def putValues(
      blockId: String,
      values: ArrayBuffer[Any],
      level: StorageLevel,
      returnValues: Boolean)
    : PutResult = {

    logDebug("Attempting to write values for block " + blockId)
    val startTime = System.currentTimeMillis
    val file = createFile(blockId)
    val fileOut = blockManager.wrapForCompression(blockId,
      new FastBufferedOutputStream(new FileOutputStream(file)))
    val objOut = blockManager.defaultSerializer.newInstance().serializeStream(fileOut)
    objOut.writeAll(values.iterator)
    objOut.close()
    val length = file.length()

    val timeTaken = System.currentTimeMillis - startTime
    logDebug("Block %s stored as %s file on disk in %d ms".format(
      blockId, Utils.memoryBytesToString(length), timeTaken))

    if (returnValues) {
      // Return a byte buffer for the contents of the file
      val buffer = getFileBytes(file)
      PutResult(length, Right(buffer))
    } else {
      PutResult(length, null)
    }
  }

  override def getBytes(blockId: String): Option[ByteBuffer] = {
    val file = getFile(blockId)
    val bytes = getFileBytes(file)
    Some(bytes)
  }

  override def getValues(blockId: String): Option[Iterator[Any]] = {
    getBytes(blockId).map(bytes => blockManager.dataDeserialize(blockId, bytes))
  }

  /**
   * A version of getValues that allows a custom serializer. This is used as part of the
   * shuffle short-circuit code.
   */
  def getValues(blockId: String, serializer: Serializer): Option[Iterator[Any]] = {
    getBytes(blockId).map(bytes => blockManager.dataDeserialize(blockId, bytes, serializer))
  }

  override def remove(blockId: String): Boolean = {
    val file = getFile(blockId)
    if (file.exists()) {
      file.delete()
    } else {
      false
    }
  }

  override def contains(blockId: String): Boolean = {
    getFile(blockId).exists()
  }

  private def createFile(blockId: String, allowAppendExisting: Boolean = false): File = {
    val file = getFile(blockId)
    if (!allowAppendExisting && file.exists()) {
      throw new Exception("File for block " + blockId + " already exists on disk: " + file)
    }
    file
  }

  private def getFile(blockId: String): File = {
    logDebug("Getting file for block " + blockId)

    // Figure out which local directory it hashes to, and which subdirectory in that
    val hash = math.abs(blockId.hashCode)
    val dirId = hash % localDirs.length
    val subDirId = (hash / localDirs.length) % subDirsPerLocalDir

    // Create the subdirectory if it doesn't already exist
    var subDir = subDirs(dirId)(subDirId)
    if (subDir == null) {
      subDir = subDirs(dirId).synchronized {
        val old = subDirs(dirId)(subDirId)
        if (old != null) {
          old
        } else {
          val newDir = new File(localDirs(dirId), "%02x".format(subDirId))
          newDir.mkdir()
          subDirs(dirId)(subDirId) = newDir
          newDir
        }
      }
    }

    new File(subDir, blockId)
  }

  private def createLocalDirs(): Array[File] = {
    logDebug("Creating local directories at root dirs '" + rootDirs + "'")
    val dateFormat = new SimpleDateFormat("yyyyMMddHHmmss")
    rootDirs.split(",").map(rootDir => {
      var foundLocalDir: Boolean = false
      var localDir: File = null
      var localDirId: String = null
      var tries = 0
      val rand = new Random()
      while (!foundLocalDir && tries < MAX_DIR_CREATION_ATTEMPTS) {
        tries += 1
        try {
          localDirId = "%s-%04x".format(dateFormat.format(new Date), rand.nextInt(65536))
          localDir = new File(rootDir, "spark-local-" + localDirId)
          if (!localDir.exists) {
            foundLocalDir = localDir.mkdirs()
          }
        } catch {
          case e: Exception =>
            logWarning("Attempt " + tries + " to create local dir failed", e)
        }
      }
      if (!foundLocalDir) {
        logError("Failed " + MAX_DIR_CREATION_ATTEMPTS +
          " attempts to create local dir in " + rootDir)
        System.exit(ExecutorExitCode.DISK_STORE_FAILED_TO_CREATE_DIR)
      }
      logInfo("Created local directory at " + localDir)
      localDir
    })
  }

  private def addShutdownHook() {
    localDirs.foreach(localDir => Utils.registerShutdownDeleteDir(localDir))
    Runtime.getRuntime.addShutdownHook(new Thread("delete Spark local dirs") {
      override def run() {
        logDebug("Shutdown hook called")
        try {
          localDirs.foreach { localDir =>
            if (!Utils.hasRootAsShutdownDeleteDir(localDir)) Utils.deleteRecursively(localDir)
          }
        } catch {
          case t: Throwable => logError("Exception while deleting local spark dirs", t)
        }
      }
    })
  }
}<|MERGE_RESOLUTION|>--- conflicted
+++ resolved
@@ -2,10 +2,7 @@
 
 import java.io.{File, FileOutputStream, OutputStream, RandomAccessFile}
 import java.nio.ByteBuffer
-<<<<<<< HEAD
-=======
 import java.nio.channels.FileChannel
->>>>>>> 7af92f24
 import java.nio.channels.FileChannel.MapMode
 import java.util.{Random, Date}
 import java.text.SimpleDateFormat
@@ -30,16 +27,6 @@
 
     private val f: File = createFile(blockId /*, allowAppendExisting */)
 
-<<<<<<< HEAD
-    private var repositionableStream: FastBufferedOutputStream = null
-    private var bs: OutputStream = null
-    private var objOut: SerializationStream = null
-    private var validLength = 0L
-
-    override def open(): DiskBlockObjectWriter = {
-      repositionableStream = new FastBufferedOutputStream(new FileOutputStream(f))
-      bs = blockManager.wrapForCompression(blockId, repositionableStream)
-=======
     // The file channel, used for repositioning / truncating the file.
     private var channel: FileChannel = null
     private var bs: OutputStream = null
@@ -50,7 +37,6 @@
       val fos = new FileOutputStream(f, true)
       channel = fos.getChannel()
       bs = blockManager.wrapForCompression(blockId, new FastBufferedOutputStream(fos))
->>>>>>> 7af92f24
       objOut = serializer.newInstance().serializeStream(bs)
       this
     }
@@ -58,15 +44,9 @@
     override def close() {
       objOut.close()
       bs.close()
-<<<<<<< HEAD
-      objOut = null
-      bs = null
-      repositionableStream = null
-=======
       channel = null
       bs = null
       objOut = null
->>>>>>> 7af92f24
       // Invoke the close callback handler.
       super.close()
     }
@@ -77,20 +57,6 @@
     // Return the number of bytes written for this commit.
     override def commit(): Long = {
       bs.flush()
-<<<<<<< HEAD
-      validLength = repositionableStream.position()
-      validLength
-    }
-
-    override def revertPartialWrites() {
-      // Flush the outstanding writes and delete the file.
-      objOut.close()
-      bs.close()
-      objOut = null
-      bs = null
-      repositionableStream = null
-      f.delete()
-=======
       val prevPos = lastValidPosition
       lastValidPosition = channel.position()
       lastValidPosition - prevPos
@@ -101,18 +67,13 @@
       // truncate the file to the last valid position.
       bs.flush()
       channel.truncate(lastValidPosition)
->>>>>>> 7af92f24
     }
 
     override def write(value: Any) {
       objOut.writeObject(value)
     }
 
-<<<<<<< HEAD
-    override def size(): Long = validLength
-=======
     override def size(): Long = lastValidPosition
->>>>>>> 7af92f24
   }
 
   val MAX_DIR_CREATION_ATTEMPTS: Int = 10
@@ -126,12 +87,8 @@
 
   addShutdownHook()
 
-<<<<<<< HEAD
-  def getBlockWriter(blockId: String, serializer: Serializer, bufferSize: Int): BlockObjectWriter = {
-=======
   def getBlockWriter(blockId: String, serializer: Serializer, bufferSize: Int)
     : BlockObjectWriter = {
->>>>>>> 7af92f24
     new DiskBlockObjectWriter(blockId, serializer, bufferSize)
   }
 
